import numpy as np
import itertools
from scipy.linalg import qr, solve_triangular, qr_multiply
from yroots.polynomial import Polynomial, MultiCheb, MultiPower
from yroots.utils import row_swap_matrix, MacaulayError, slice_top, mon_combos, \
                              num_mons_full, memoized_all_permutations, mons_ordered, \
                              all_permutations_cheb
from matplotlib import pyplot as plt
from scipy.linalg import svd

def add_polys(degree, poly, poly_coeff_list):
    """Adds polynomials to a Macaulay Matrix.

    This function is called on one polynomial and adds all monomial multiples of
     it to the matrix.

    Parameters
    ----------
    degree : int
        The degree of the Macaulay Matrix
    poly : Polynomial
        One of the polynomials used to make the matrix.
    poly_coeff_list : list
        A list of all the current polynomials in the matrix.
    Returns
    -------
    poly_coeff_list : list
        The original list of polynomials in the matrix with the new monomial
        multiplications of poly added.
    """

    poly_coeff_list.append(poly.coeff)
    deg = degree - poly.degree
    dim = poly.dim

    mons = mon_combos([0]*dim,deg)

    for mon in mons[1:]: #skips the first all 0 mon
        poly_coeff_list.append(poly.mon_mult(mon, returnType = 'Matrix'))
    return poly_coeff_list

def find_degree(poly_list, verbose=False):
    '''Finds the appropriate degree for the Macaulay Matrix.

    Parameters
    --------
    poly_list: list
        The polynomials used to construct the matrix.
    verbose : bool
        If True prints the degree
    Returns
    -----------
    find_degree : int
        The degree of the Macaulay Matrix.

    '''
    if verbose:
        print('Degree of Macaulay Matrix:', sum(poly.degree for poly in poly_list) - len(poly_list) + 1)
    return sum(poly.degree for poly in poly_list) - len(poly_list) + 1

def rrqr_reduceMacaulay(matrix, matrix_terms, cuts, accuracy = 1.e-10):
    ''' Reduces a Macaulay matrix, BYU style.

    The matrix is split into the shape
    A B C
    D E F
    Where A is square and contains all the highest terms, and C contains all the x,y,z etc. terms. The lengths
    are determined by the matrix_shape_stuff tuple. First A and D are reduced using rrqr without pivoting, and then the rest of
    the matrix is multiplied by Q.T to change it accordingly. Then E is reduced by rrqr with pivoting, the rows of B are shifted
    accordingly, and F is multipled by Q.T to change it accordingly. This is all done in place to save memory.

    Parameters
    ----------
    matrix : numpy array.
        The Macaulay matrix, sorted in BYU style.
    matrix_terms: numpy array
        Each row of the array contains a term in the matrix. The i'th row corresponds to
        the i'th column in the matrix.
    cuts : tuple
        When the matrix is reduced it is split into 3 parts with restricted pivoting. These numbers indicate
        where those cuts happen.
    accuracy : float
        Throws an error if the condition number of the backsolve is more than 1/accuracy.
    Returns
    -------
    matrix : numpy array
        The reduced matrix.
    matrix_terms: numpy array
        The resorted matrix_terms.
    '''
    #controller variables for each part of the matrix
    AD = matrix[:,:cuts[0]]
    BCEF = matrix[:,cuts[0]:]
    # A = matrix[:cuts[0],:cuts[0]]
    B = matrix[:cuts[0],cuts[0]:cuts[1]]
    # C = matrix[:cuts[0],cuts[1]:]
    # D = matrix[cuts[0]:,:cuts[0]]
    E = matrix[cuts[0]:,cuts[0]:cuts[1]]
    F = matrix[cuts[0]:,cuts[1]:]

    #RRQR reduces A and D without pivoting sticking the result in it's place.
    Q1,matrix[:,:cuts[0]] = qr(AD)

    #Multiplying BCEF by Q.T
    matrix[:,cuts[0]:] = Q1.T @ BCEF
    del Q1 #Get rid of Q1 for memory purposes.

    #RRQR reduces E sticking the result in it's place.
    Q,matrix[cuts[0]:,cuts[0]:cuts[1]],P = qr(E, pivoting = True)

    #Multiplies F by Q.T.
    matrix[cuts[0]:,cuts[1]:] = Q.T @ F
    del Q #Get rid of Q for memory purposes.

    #Permute the columns of B
    matrix[:cuts[0],cuts[0]:cuts[1]] = B[:,P]

    #Resorts the matrix_terms.
    matrix_terms[cuts[0]:cuts[1]] = matrix_terms[cuts[0]:cuts[1]][P]

    #eliminate zero rows from the bottom of the matrix.
    matrix = row_swap_matrix(matrix)
    for row in matrix[::-1]:
        if np.allclose(row, 0,atol=accuracy):
            matrix = matrix[:-1]
        else:
            break
<<<<<<< HEAD

<<<<<<< HEAD
    #set very small values in the matrix to zero before backsolving
#     matrix[np.isclose(matrix, 0, atol=accuracy)] = 0

=======
>>>>>>> 50b4738d99cf8cd68e62fe355a69fc0346d90ce6
    #SVD conditioning check
    S = np.linalg.svd(matrix[:,:matrix.shape[0]], compute_uv=False)
    if S[0] * accuracy > S[-1]:
        return -1, -1
=======
            
    #Conditioning check
    if np.linalg.cond(matrix[:,:matrix.shape[0]])*accuracy > 1:
        return -1, -1    
    
>>>>>>> 0089e1fc
    #backsolve
    height = matrix.shape[0]
    matrix[:,height:] = solve_triangular(matrix[:,:height],matrix[:,height:])
    matrix[:,:height] = np.eye(height)

    return matrix, matrix_terms

def rrqr_reduceMacaulay2(matrix, matrix_terms, cuts, accuracy = 1.e-10):
    ''' Reduces a Macaulay matrix, BYU style

    This function does the same thing as rrqr_reduceMacaulay but uses
    qr_multiply instead of qr and a multiplication
    to make the function faster and more memory efficient.

    This function only works properly if the bottom left (D) part of the matrix is zero

    Parameters
    ----------
    matrix : numpy array.
        The Macaulay matrix, sorted in BYU style.
    matrix_terms: numpy array
        Each row of the array contains a term in the matrix. The i'th row corresponds to
        the i'th column in the matrix.
    cuts : tuple
        When the matrix is reduced it is split into 3 parts with restricted pivoting. These numbers indicate
        where those cuts happen.
    accuracy : float
        What is determined to be 0.
    Returns
    -------
    matrix : numpy array
        The reduced matrix.
    matrix_terms: numpy array
        The resorted matrix_terms.
    '''
    #controller variables for each part of the matrix
    AD = matrix[:,:cuts[0]]
    BCEF = matrix[:,cuts[0]:]
    BC = matrix[:cuts[0],cuts[0]:]
    A = matrix[:cuts[0],:cuts[0]]
    B = matrix[:cuts[0],cuts[0]:cuts[1]]
    # C = matrix[:cuts[0],cuts[1]:]
    D = matrix[cuts[0]:,:cuts[0]]
    E = matrix[cuts[0]:,cuts[0]:cuts[1]]
    F = matrix[cuts[0]:,cuts[1]:]

    #RRQR reduces A and multiplies BC.T by Q
    product1, matrix[:cuts[0],:cuts[0]] = qr_multiply(AD, BCEF.T, mode = 'right')
    #BC is now Q.T @ BC
    matrix[:cuts[0],cuts[0]:] = product1.T
    del product1 #remove for memory purposes

    #set small values to zero before backsolving
    matrix[np.isclose(matrix, 0, atol=accuracy)] = 0
    #backsolve top of matrix (solve triangular on B and C)
    matrix[:cuts[0],cuts[0]:] = solve_triangular(A,BC)
    matrix[:cuts[0],:cuts[0]] = np.eye(cuts[0]) #A is now the identity after backsolving
    #Adjust E and F: subtract off D times BC
    matrix[cuts[0]:,cuts[0]:] -= D @ BC

    #QRP on E, multiply that onto F
    product2,R,P = qr_multiply(E, F.T, mode = 'right', pivoting = True)
    #get rid of zero rows
    matrix = matrix[:R.shape[0]+cuts[0]]
    #set D to zero
    matrix[cuts[0]:,:cuts[0]] = np.zeros_like(D)
    #fill E in with R
    matrix[cuts[0]:,cuts[0]:cuts[0]+R.shape[1]] = R
    #fill F in with product2.T
    matrix[cuts[0]:,cuts[0]+R.shape[1]:] = product2.T
    del product2,R

    #Permute the columns of B, since E already got permuted implicitly
    matrix[:cuts[0],cuts[0]:cuts[1]] = B[:,P]
    matrix_terms[cuts[0]:cuts[1]] = matrix_terms[cuts[0]:cuts[1]][P]
    del P

    #eliminate zero rows from the bottom of the matrix.
    matrix = row_swap_matrix(matrix)
    for row in matrix[::-1]:
        if np.allclose(row, 0,atol=accuracy):
            matrix = matrix[:-1]
        else:
            break

    #Conditioning check
    if np.linalg.cond(matrix[:,:matrix.shape[0]])*accuracy > 1:
        return -1, -1    

    #backsolve
    height = matrix.shape[0]
    matrix[:,height:] = solve_triangular(matrix[:,:height],matrix[:,height:])
    matrix[:,:height] = np.eye(height)

    return matrix, matrix_terms<|MERGE_RESOLUTION|>--- conflicted
+++ resolved
@@ -125,25 +125,11 @@
             matrix = matrix[:-1]
         else:
             break
-<<<<<<< HEAD
-
-<<<<<<< HEAD
-    #set very small values in the matrix to zero before backsolving
-#     matrix[np.isclose(matrix, 0, atol=accuracy)] = 0
-
-=======
->>>>>>> 50b4738d99cf8cd68e62fe355a69fc0346d90ce6
+
     #SVD conditioning check
     S = np.linalg.svd(matrix[:,:matrix.shape[0]], compute_uv=False)
     if S[0] * accuracy > S[-1]:
         return -1, -1
-=======
-            
-    #Conditioning check
-    if np.linalg.cond(matrix[:,:matrix.shape[0]])*accuracy > 1:
-        return -1, -1    
-    
->>>>>>> 0089e1fc
     #backsolve
     height = matrix.shape[0]
     matrix[:,height:] = solve_triangular(matrix[:,:height],matrix[:,height:])
@@ -229,9 +215,10 @@
         else:
             break
 
-    #Conditioning check
-    if np.linalg.cond(matrix[:,:matrix.shape[0]])*accuracy > 1:
-        return -1, -1    
+    #SVD conditioning check
+    S = np.linalg.svd(matrix[:,:matrix.shape[0]], compute_uv=False)
+    if S[0] * accuracy > S[-1]:
+        return -1, -1
 
     #backsolve
     height = matrix.shape[0]

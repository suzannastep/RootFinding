"""
Subdivision provides a solve function that finds roots of a set of functions
by approximating the functions with Chebyshev polynomials.
When the approximation is performed on a sufficiently small interval,
the approximation degree is small enough to be solved efficiently.

"""

import numpy as np
from numpy.fft.fftpack import fftn
from yroots.OneDimension import divCheb,divPower,multCheb,multPower,solve
from yroots.Division import division
from yroots.Multiplication import multiplication
from yroots.utils import clean_zeros_from_matrix, slice_top, MacaulayError, get_var_list, \
                        ConditioningError, Tolerances
from yroots.polynomial import MultiCheb
from yroots.IntervalChecks import IntervalData
from yroots.RootTracker import RootTracker
from itertools import product
from matplotlib import pyplot as plt
from scipy.linalg import lu
import itertools
import time
import warnings

<<<<<<< HEAD
def solve(funcs, a, b, plot=False, plot_intervals=False, polish=False, approx_tol=1.e-10):
=======
def solve(funcs, a, b, rel_approx_tol=1.e-6, abs_approx_tol=1.e-10, max_cond_num=1e6, macaulay_zero_tol=1e-12, good_zeros_factor=100, min_good_zeros_tol=1e-5, plot = False, plot_intervals = False, deg = None, max_level=999):
>>>>>>> d29949ba
    '''
    Finds the real roots of the given list of functions on a given interval.

    All of the tolerances can be passed in as numbers of iterable types. If multiple
    are passed in as iterable types they must have the same length. When the length is
    more than 1, they are used one after the other to polish the roots.

    Parameters
    ----------
    funcs : list of vectorized, callable functions
        Functions to find the common roots of.
        More efficient if functions have an 'evaluate_grid' method handle
        function evaluation at an grid of points.
    a : numpy array
        The lower bound on the interval.
    b : numpy array
        The upper bound on the interval.
    rel_approx_tol : float or list
        The relative tolerance used in the approximation tolerance. The error is bouned by
        error < abs_approx_tol + rel_approx_tol * inf_norm_of_approximation
    abs_approx_tol : float or list
        The absolute tolerance used in the approximation tolerance. The error is bouned by
        error < abs_approx_tol + rel_approx_tol * inf_norm_of_approximation
    max_cond_num : float or list
        The maximum condition number of the Macaulay Matrix Reduction
    macaulay_zero_tol : float or list
        What is considered 0 in the macaulay matrix reduction.
    good_zeros_factor : float or list
        Multiplying this by the approximation error gives how far outside of [-1,1] a root can
        be and still be considered inside the interval.
    min_good_zeros_tol : float or list
        The smallest the good_zeros_tol can be, which is how far outside of [-1,1] a root can
        be and still be considered inside the interval.
    plot : bool
        If True plots the zeros-loci of the functions along with the computed roots
    plot_intervals : bool
        If True, plot is True, and the functions are 2 dimensional, plots what check/method solved
        each part of the interval.
    deg : int
        The degree used for the approximation. If None, the following degrees are used.
        Degree 50 for 1D functions.
        Degree 9 for 2D functions.
        Degree 5 for 3D functions.
        Degree 3 for 4D functions.
        Degree 2 for 5D functions and above.
    max_level : int
        The maximum levels deep the recursion will go. Increasing it above 999 may result in recursion error!

    If finding roots of a univariate function, `funcs` does not need to be a list,
    and `a` and `b` can be floats instead of arrays.

    returns
    -------
    zeros : numpy array
        The common zeros of the polynomials. Each row is a root.
    '''
    #Detect the dimension
    if not isinstance(funcs,list):
        dim = 1
    else:
        dim = len(funcs)

<<<<<<< HEAD
    if dim == 1:
        #one dimensional case
        interval_data = IntervalData(a,b)
        zeros = subdivision_solve_1d(funcs[0],a,b,interval_data, cheb_approx_tol=approx_tol)
        if plot:
            x = np.linspace(a,b,1000)
            for f in funcs:
                plt.plot(x,f(x),color='k')
            plt.plot(np.real(zeros),np.zeros(len(zeros)),'o',color = 'none',markeredgecolor='r')
            plt.show()
        print("\rPercent Finished: 100%       ")
        interval_data.print_results()
        return zeros
    else:
        #multidimensional case

        #make a and b the right type
        a = np.float64(a)
        b = np.float64(b)

        interval_data = IntervalData(a,b)
=======
    #make a and b the right type
    a = np.float64(a)
    b = np.float64(b)
>>>>>>> d29949ba

    #choose an appropriate max degree for the given dimension if non is specified.
    if deg is None:
        deg_dim = {1: 50, 2:9, 3:5, 4:3}
        if dim > 4:
            deg = 2
        else:
            deg = deg_dim[dim]

<<<<<<< HEAD
        #Output the interval percentages
        zeros = subdivision_solve_nd(funcs,a,b,deg,interval_data,polish=polish, approx_tol=approx_tol)
=======
    #Sets up the tolerances.
    tols = Tolerances(rel_approx_tol=rel_approx_tol, abs_approx_tol=abs_approx_tol, max_cond_num=max_cond_num, macaulay_zero_tol=macaulay_zero_tol, good_zeros_factor=good_zeros_factor, min_good_zeros_tol=min_good_zeros_tol)
    tols.nextTols()
>>>>>>> d29949ba

    #Set up the interval data and root tracker classes
    interval_data = IntervalData(a,b)
    root_tracker = RootTracker()

    if dim == 1:
        solve_func = subdivision_solve_1d
        if isinstance(funcs,list):
            funcs = funcs[0]
    else:
        solve_func = subdivision_solve_nd

    #Initial Solve
    solve_func(funcs,a,b,deg,interval_data,root_tracker,tols,max_level)

    #Polishing
    while tols.nextTols():
        polish_intervals = root_tracker.get_polish_intervals()
        interval_data.add_polish_intervals(polish_intervals)
        for new_a, new_b in polish_intervals:
            interval_data.start_polish_interval()
            solve_func(funcs,new_a,new_b,deg,interval_data,root_tracker,tols,max_level)
    print("\rPercent Finished: 100%{}".format(' '*50))

    #Print results
    interval_data.print_results()

    #Plotting
    if plot:
        if dim == 1:
            x = np.linspace(a,b,1000)
            plt.plot(x,funcs(x),color='k')
            plt.plot(np.real(root_tracker.roots),np.zeros(len(root_tracker.roots)),'o',color = 'none',markeredgecolor='r')
            plt.show()
        elif dim == 2:
            interval_data.plot_results(funcs, root_tracker.roots, plot_intervals)

    return root_tracker.roots

def transform(x,a,b):
    """Transforms points from the interval [-1,1] to the interval [a,b].

    Parameters
    ----------
    x : numpy array
        The points to be tranformed.
    a : float or numpy array
        The lower bound on the interval. Float if one-dimensional, numpy array if multi-dimensional
    b : float or numpy array
        The upper bound on the interval. Float if one-dimensional, numpy array if multi-dimensional

    Returns
    -------
    transform : numpy array
        The transformed points.
    """
    return ((b-a)*x+(b+a))/2

def chebyshev_block_copy(values_block):
    """This functions helps avoid double evaluation of functions at
    interpolation points. It takes in a tensor of function evaluation values
    and copies these values to a new tensor appropriately to prepare for
    chebyshev interpolation.

    Parameters
    ----------
    values_block : numpy array
      block of values from function evaluation

    Returns
    -------
    values_cheb : numpy array
      chebyshev interpolation values
    """
    dim = values_block.ndim
    deg = values_block.shape[0] - 1
    values_cheb = np.empty(tuple([2*deg])*dim, dtype=values_block.dtype)

    for block in product([False,True],repeat=dim):
        cheb_idx = [slice(0,deg+1)]*dim
        block_idx = [slice(None)]*dim
        for i,flip_dim in enumerate(block):
            if flip_dim:
                cheb_idx[i] = slice(deg+1,None)
                block_idx[i] = slice(deg-1,0,-1)
        values_cheb[tuple(cheb_idx)] = values_block[tuple(block_idx)]
    return values_cheb

def interval_approximate_1d(f,a,b,deg,inf_norm=None):
    """Finds the chebyshev approximation of a one-dimensional function on an interval.

    Parameters
    ----------
    f : function from R -> R
        The function to interpolate.
    a : float
        The lower bound on the interval.
    b : float
        The upper bound on the interval.
    deg : int
        The degree of the interpolation.
    inf_norm : float
        The inf_norm of the function, if already computed
    Returns
    -------
    coeffs : numpy array
        The coefficient of the chebyshev interpolating polynomial.
    inf_norm : float
        The inf_norm of the function
    """
    extrema = transform(np.cos((np.pi*np.arange(2*deg))/deg),a,b)
    values = f(extrema)

    if inf_norm is not None:
        inf_norm = max(np.max(np.abs(values)), inf_norm)
    else:
        inf_norm = np.max(np.abs(values))

    coeffs = np.real(np.fft.fft(values/deg))
    coeffs[0]/=2
    coeffs[deg]/=2
    return coeffs[:deg+1], inf_norm

class Memoize:
    """
    A Memoization class taken from Stack Overflow
    https://stackoverflow.com/questions/1988804/what-is-memoization-and-how-can-i-use-it-in-python
    """
    def __init__(self, f):
        self.f = f
        self.memo = {}
    def __call__(self, *args):
        if not args in self.memo:
            self.memo[args] = self.f(*args)
        return self.memo[args]

@Memoize
def get_cheb_grid(deg, dim, has_eval_grid):
    """Helper function for interval_approximate_nd.

    Parameters
    ----------
    deg : int
        The interpolation degree.
    dim : int
        The interpolation dimension.

    Returns
    -------
    get_cheb_grid : numpy array
        The chebyshev grid used to evaluate the functions in interval_approximate_nd
    """
    if has_eval_grid:
        cheb_values = np.cos(np.arange(deg+1)*np.pi/deg)
        return np.column_stack([cheb_values]*dim)
    else:
        cheb_values = np.cos(np.arange(deg+1)*np.pi/deg)
        cheb_grids = np.meshgrid(*([cheb_values]*dim), indexing='ij')
        flatten = lambda x: x.flatten()
        return np.column_stack(tuple(map(flatten, cheb_grids)))

def interval_approximate_nd(f,a,b,deg,return_bools=False,inf_norm=None):
    """Finds the chebyshev approximation of an n-dimensional function on an interval.

    Parameters
    ----------
    f : function from R^n -> R
        The function to interpolate.
    a : numpy array
        The lower bound on the interval.
    b : numpy array
        The upper bound on the interval.
    deg : numpy array
        The degree of the interpolation in each dimension.
    return_bools: bool
        whether to return bools which indicate if the function changes sign or not
    inf_norm : float
        The inf_norm of the function, if already computed

    Returns
    -------
    coeffs : numpy array
        The coefficient of the chebyshev interpolating polynomial.
    change_sign: numpy array (Optional)
        list of which subintervals change sign
    inf_norm : float
        The inf_norm of the function
    """
    if len(a)!=len(b):
        raise ValueError("Interval dimensions must be the same!")

    dim = len(a)

    if hasattr(f,"evaluate_grid"):
        xyz = transform(get_cheb_grid(deg, dim, True), a, b)
        values_block = f.evaluate_grid(xyz)
    else:
        cheb_points = transform(get_cheb_grid(deg, dim, False), a, b)
        cheb_points = [cheb_points[:,i] for i in range(dim)]
        values_block = f(*cheb_points).reshape(*([deg+1]*dim))

    #figure out on which subintervals the function changes sign
    if return_bools:
        change_sign = np.zeros(2**dim, dtype=bool)

    values = chebyshev_block_copy(values_block)

    if inf_norm is not None:
        inf_norm = max(np.max(np.abs(values_block)), inf_norm)
    else:
        inf_norm = np.max(np.abs(values_block))

    coeffs = np.real(fftn(values/deg**dim))

    for i in range(dim):
        #construct slices for the first and degs[i] entry in each dimension
        idx0 = [slice(None)] * dim
        idx0[i] = 0

        idx_deg = [slice(None)] * dim
        idx_deg[i] = deg

        #halve the coefficients in each slice
        coeffs[tuple(idx0)] /= 2
        coeffs[tuple(idx_deg)] /= 2

    slices = [slice(0,deg+1)]*dim
    if return_bools:
        return coeffs[tuple(slices)], change_sign, inf_norm
    else:
        return coeffs[tuple(slices)], inf_norm

def get_subintervals(a,b,dimensions,interval_data,polys,change_sign,approx_error,check_subintervals=False):
    """Gets the subintervals to divide a search interval into.

    Parameters
    ----------
    a : numpy array
        The lower bound on the interval.
    b : numpy array
        The upper bound on the interval.
    dimensions : numpy array
        The dimensions we want to cut in half.
    interval_data : IntervalData
        A class to run the subinterval checks and keep track of the solve progress
    polys : list
        A list of MultiCheb polynomials representing the function approximations on the
        interval to subdivide. Used in the subinterval checks.
    change_sign : list
        A list of bools of whether we know the functions can change sign on the subintervals.
        Used in the subinterval checks.
    approx_error: float
        The bound of the sup norm error of the chebyshev approximation.
    check_subintervals : bool
        If True runs the subinterval checks to throw out intervals where the functions are never 0.

    Returns
    -------
    subintervals : list
        Each element of the list is a tuple containing an a and b, the lower and upper bounds of the interval.
    """
    RAND = 0.5139303900908738
    subintervals = []
    diffs1 = ((b-a)*RAND)[dimensions]
    diffs2 = ((b-a)-(b-a)*RAND)[dimensions]

    for subset in product([False,True], repeat=len(dimensions)):
        subset = np.array(subset)
        aTemp = a.copy()
        bTemp = b.copy()
        aTemp[dimensions] += (~subset)*diffs1
        bTemp[dimensions] -= subset*diffs2
        subintervals.append((aTemp,bTemp))

    if check_subintervals:
<<<<<<< HEAD
        scaled_subintervals = get_subintervals(-np.ones_like(a),np.ones_like(a),dimensions,None,None,None,approx_tol)
        #Uses 2*approx_tol because this much error can be added in the approximation and the trim_coeff
        # TODO Should be approx_tol/2? Or not since we account for that earlier?
        # TODO Mabye should be (200/87)* approx tol because it's the original tolerance given,
        # not necessarily the modified tolerance.
        return interval_data.check_subintervals(subintervals, scaled_subintervals, polys, change_sign, approx_tol)
=======
        #get intervals -1 to 1
        scaled_subintervals = get_subintervals(-np.ones_like(a),np.ones_like(a),dimensions,None,None,None,approx_error)
        return interval_data.check_subintervals(subintervals, scaled_subintervals, polys, change_sign, approx_error)
>>>>>>> d29949ba
    else:
        return subintervals

def full_cheb_approximate(f,a,b,deg,abs_approx_tol,rel_approx_tol,good_deg=None):
    """Gives the full chebyshev approximation and checks if it's good enough.

    Parameters
    ----------
    f : function
        The function we approximate.
    a : numpy array
        The lower bound on the interval.
    b : numpy array
        The upper bound on the interval.
    deg : int
        The degree to approximate with.
    rel_approx_tol : float or list
        The relative tolerance used in the approximation tolerance. The error is bouned by
        error < abs_approx_tol + rel_approx_tol * inf_norm_of_approximation
    abs_approx_tol : float or list
        The absolute tolerance used in the approximation tolerance. The error is bouned by
        error < abs_approx_tol + rel_approx_tol * inf_norm_of_approximation
    good_deg : numpy array
        Interpoation degree that is guaranteed to give an approximation valid to within approx_tol.

    Returns
    -------
    coeff : numpy array
        The coefficient array of the interpolation. If it can't get a good approximation and needs to subdivide, returns None.
    bools: numpy array
        (2^n, 1) array of bools corresponding to which subintervals the function changes sign in
        If it cannot get a good approximation, it returns which directions to subdivide in.
    inf_norm : float
        The inf norm of f on [a,b]
    error : float
        The approximation error
    """
    #We know what degree we want
<<<<<<< HEAD
    if good_deg is not None:
        coeff, bools, multiplier = interval_approximate_nd(f,a,b,good_deg,return_bools=True)
        return coeff, bools
        
    # This is for trim_coeffs (*1/2) 
    approx_tol /= 2

=======
#     if good_deg is not None:
#         coeff, bools, inf_norm = interval_approximate_nd(f,a,b,good_deg,return_bools=True)
#         return coeff, bools, inf_norm
>>>>>>> d29949ba
    #Try degree deg and see if it's good enough
    coeff, inf_norm = interval_approximate_nd(f,a,b,deg)
    coeff2, bools, inf_norm = interval_approximate_nd(f,a,b,deg*2,return_bools=True, inf_norm=inf_norm)
    coeff2[slice_top(coeff)] -= coeff

<<<<<<< HEAD
    if np.sum(np.abs(coeff2)) > approx_tol: 
=======
    error = np.sum(np.abs(coeff2))
    if error > abs_approx_tol+rel_approx_tol*inf_norm:
>>>>>>> d29949ba
        #Find the directions to subdivide
        dim = len(a)
        # TODO: Intelligent Subdivision.
        # div_dimensions = []
        # slices = [slice(0,None,None)]*dim
        # for d in range(dim):
        #     slices[d] = slice(deg+1,None,None)
        #     if np.sum(np.abs(coeff2[tuple(slices)])) > approx_tol/dim:
        #         div_dimensions.append(d)
        #     slices[d] = slice(0,None,None)
        # if len(div_dimensions) == 0:
        #     div_dimensions.append(0)
        # return None, np.array(div_dimensions)

        #for now, subdivide in every dimension
        return None, np.arange(dim), inf_norm, error
    else:
        return coeff, bools, inf_norm, error

def good_zeros_nd(zeros, imag_tol, real_tol):
    """Get the real zeros in the -1 to 1 interval in each dimension.

    Parameters
    ----------
    zeros : numpy array
        The zeros to be checked.
    imag_tol : float
        How large the imaginary part can be to still have it be considered real.
    real_tol : float
        How far the real part can be outside the interval [-1,1]^n and still be
        considered valid.

    Returns
    -------
    good_zeros : numpy array
        The real zeros in [-1,1]^n of the input zeros.
    """
    good_zeros = zeros[np.all(np.abs(zeros.imag) <= imag_tol,axis = 1)]
    good_zeros = good_zeros[np.all(np.abs(good_zeros) <= 1 + real_tol,axis = 1)]
    return good_zeros.real

<<<<<<< HEAD
def subdivision_solve_nd(funcs,a,b,deg,interval_data,approx_tol=1.e-10,solve_tol=1.e-8, polish=False, good_degs=None, level=0, max_level=25):
=======
def solve_linear(coeffs):
    """Finds the roots when the coeffs are **all** linear.

    Parameters
    ----------
    coeffs : list
        A list of the coefficient arrays. They should all be linear.

    Returns
    -------
    solve_linear : numpy array
        The root, if any.
    """
    dim = len(coeffs[0].shape)
    A = np.zeros([dim,dim])
    B = np.zeros(dim)
    for row in range(dim):
        coeff = coeffs[row]
        spot = tuple([0]*dim)
        B[row] = coeff[spot]
        var_list = get_var_list(dim)
        for col in range(dim):
            if coeff.shape[0] == 1:
                A[row,col] = 0
            else:
                A[row,col] = coeff[var_list[col]]

    #solve the system
    try:
        return np.linalg.solve(A,-B)
    except np.linalg.LinAlgError as e:
        if str(e) == 'Singular matrix':
            #if the system is dependent, then there are infinitely many roots
            #if the system is inconsistent, there are no roots
            #TODO: this should be more airtight than raising a warning

            #if the rightmost column of U from LU decomposition
            # is a pivot column, system is inconsistent
            # otherwise, it's dependent
            U = lu(np.hstack((A,B.reshape(-1,1))))[2]
            pivot_columns = [np.flatnonzero(U[i, :])[0] for i in range(U.shape[0]) if np.flatnonzero(U[i, :]).shape[0]>0]
            if not (U.shape[1]-1 in pivot_columns):
                #independent
                warnings.warn('System potentially has infinitely many roots')
            return np.zeros([0,dim])

def subdivision_solve_nd(funcs,a,b,deg,interval_data,root_tracker,tols,max_level,good_degs=None,level=0):
>>>>>>> d29949ba
    """Finds the common zeros of the given functions.

    All the zeros will be stored in root_tracker.

    Parameters
    ----------
    funcs : list
        Each element of the list is a callable function.
    a : numpy array
        The lower bound on the interval.
    b : numpy array
        The upper bound on the interval.
    deg : int
        The degree to approximate with in the chebyshev approximation.
    interval_data : IntervalData
        A class to run the subinterval checks and keep track of the solve progress
    root_tracker : RootTracker
        A class to keep track of the roots that are found.
    tols : Tolerances
        The tolerances to be used.
    max_level : int
        The maximum level for the recursion
    good_degs : numpy array
        Interpoation degrees that are guaranteed to give an approximation valid to within approx_tol.
    level : int
        The current level of the recursion.
    """
    if level > max_level:
        # TODO Refine case where there may be a root and it goes too deep.
        interval_data.track_interval("Too Deep", [a, b])
        # # Find residuals of the midpoint of the interval.
        # residual_samples = list()
        # for func in funcs:
        #     residual_samples.append(func(*(np.array(a) + np.array(b))/2))
        # # If all the residuals are within the tolerance, return midpoint approximation.
        # if np.all(residual < solve_tol for residual in residual_samples):
        #     return (np.array(a) + np.array(b))/2
        return

    cheb_approx_list = []
    interval_data.print_progress()
    dim = len(a)
    if good_degs is None:
        good_degs = [None]*len(funcs)
    inf_norms = []
    approx_errors = []
    #Get the chebyshev approximations
    for func, good_deg in zip(funcs, good_degs):
        coeff,change_sign,inf_norm,approx_error = full_cheb_approximate(func,a,b,deg,tols.abs_approx_tol,tols.rel_approx_tol, good_deg)
        inf_norms.append(inf_norm)
        approx_errors.append(approx_error)
        #Subdivides if a bad approximation
        if coeff is None:
            intervals = get_subintervals(a,b,change_sign,None,None,None,approx_errors)
            for new_a, new_b in intervals:
                subdivision_solve_nd(funcs,new_a,new_b,deg,interval_data,root_tracker,tols,max_level,level=level+1)
            return
        else:
            #if the function changes sign on at least one subinterval, skip the checks
            if np.any(change_sign):
                cheb_approx_list.append(coeff)
                continue
            #Run checks to try and throw out the interval
            if interval_data.check_interval(coeff, approx_error, a, b):
                return

            cheb_approx_list.append(coeff)

    #Make the system stable to solve
<<<<<<< HEAD
    
    coeffs, all_triangular = trim_coeffs(cheb_approx_list, approx_tol)
=======
    coeffs, good_approx, approx_errors = trim_coeffs(cheb_approx_list, tols.abs_approx_tol, tols.rel_approx_tol, inf_norms, approx_errors)

    #Used if subdividing further.
    good_degs = [coeff.shape[0] - 1 for coeff in coeffs]
    good_zeros_tol = max(tols.min_good_zeros_tol, np.sum(np.abs(approx_errors))*tols.good_zeros_factor)
>>>>>>> d29949ba

    #Check if everything is linear
    if np.all(np.array([coeff.shape[0] for coeff in coeffs]) == 2):
        zero = solve_linear(coeffs)
        #Store the information and exit
        zero = transform(good_zeros_nd(zero.reshape([1,dim]),good_zeros_tol,good_zeros_tol),a,b)
        interval_data.track_interval("Base Case", [a,b])
        root_tracker.add_roots(zero, a, b, "Base Case")

    #Check if anything is linear
    elif np.any(np.array([coeff.shape[0] for coeff in coeffs]) == 2):
        #Subdivide but run some checks on the intervals first
<<<<<<< HEAD
        intervals = get_subintervals(a,b,np.arange(dim),interval_data,cheb_approx_list,change_sign,\
                                             approx_tol,check_subintervals=True)
        if len(intervals) == 0:
            return np.zeros([0,dim])
        else:
            good_degs = [coeff.shape[0] - 1 for coeff in coeffs]
            return np.vstack([subdivision_solve_nd(funcs,interval[0],interval[1],deg,interval_data,\
                                                   approx_tol,solve_tol,polish,good_degs,level=level+1) for interval in intervals])

    if np.any(np.array([coeff.shape[0] for coeff in coeffs]) > 5) or not all_triangular:
        #Subdivide but run some checks on the intervals first
        intervals = get_subintervals(a,b,np.arange(dim),interval_data,cheb_approx_list,\
                                             change_sign,approx_tol,check_subintervals=True)
        if len(intervals) == 0:
            return np.zeros([0,dim])
        else:
            good_degs = [coeff.shape[0] - 1 for coeff in coeffs]
            return np.vstack([subdivision_solve_nd(funcs,interval[0],interval[1],deg,interval_data,\
                                                   approx_tol,solve_tol,polish,good_degs,level=level+1)\
                                                   for interval in intervals])

    polys = [MultiCheb(coeff, lead_term = [coeff.shape[0]-1], clean_zeros = False) for coeff in coeffs]
    
    # zeros = division(polys,divisor_var,solve_tol)
    try:
        zeros = multiplication(polys, approx_tol=approx_tol, solve_tol=solve_tol)
        zeros = np.array(zeros)
        interval_data.track_interval("Spectral", [a,b])
        if len(zeros) == 0:
            return np.zeros([0,dim])
        if polish:
            polish_tol = (b[0]-a[0])/10
            return polish_zeros(transform(good_zeros_nd(zeros),a,b), funcs, polish_tol)
        else:
            return transform(good_zeros_nd(zeros),a,b)
    except ConditioningError as e:
        # COMMENT OUT IF NOT USING DIVISION
        # divisor_var += 1
        # while divisor_var < dim:
        #     if not good_direc(coeffs,divisor_var,solve_tol):
        #         divisor_var += 1
        #         continue
        #     zeros = division(polys, divisor_var, solve_tol)
        #     if isinstance(zeros, int):
        #         divisor_var += 1
        #         continue
        #     zeros = np.array(zeros)
        #     interval_data.track_interval("Division", [a,b])
        #     if len(zeros) == 0:
        #         return np.zeros([0,dim])
        #     if polish:
        #         polish_tol = (b[0]-a[0])
        #         return polish_zeros(transform(good_zeros_nd(zeros),a,b),funcs,polish_tol)
        #     else:
        #         return transform(good_zeros_nd(zeros),a,)b
        # END COMMENT OUT FOR DIVISION

        #Subdivide but run some checks on the intervals first
        intervals = get_subintervals(a,b,np.arange(dim),interval_data,cheb_approx_list,change_sign,\
                                             approx_tol,check_subintervals=True)
        if len(intervals) == 0:
            return np.zeros([0,dim])
        else:
            good_degs = [poly.coeff.shape[0] - 1 for poly in polys]
            return np.vstack([subdivision_solve_nd(funcs,interval[0],interval[1],deg,interval_data,\
                                                   approx_tol,solve_tol,polish,good_degs,level=level+1) for interval in intervals])

def good_direc(coeffs, dim, solve_tol):
    """Determines if this is a good direction to try solving with division.

    Parameters
    ----------
    coeffs : list
        The coefficient matrices of the polynomials to solve.
    dim : int
        The direction to divide by in division.
    solve_tol : float
        How small spots that will be in the Macaulay diagonal are allowed to get before we determine it is unstable.

    Returns
    -------
    good_direc : bool
        If True running division should be stable. If False, probably not.
    """
#     return True
    tol = solve_tol*100
    slices = []
    for i in range(coeffs[0].ndim):
        if i == dim:
            slices.append(0)
        else:
            slices.append(slice(None))
    vals = [coeff[tuple(slices)] for coeff in coeffs]
    degs = [val.shape[0] for val in vals]

    min_vals = np.zeros([len(vals),*vals[np.argmax(degs)].shape])

    for num, val in enumerate(vals):
        deg = degs[num]
        slices = [num]+[slice(0,deg) for i in range(val.ndim)]
        min_vals[tuple(slices)] = val

    min_vals[min_vals==0] = 1
    if np.any(np.min(np.abs(min_vals),axis=0) < tol):
        return False
    return True

def polish_zeros(zeros, funcs, tol=1.e-1):
    """Polishes the given zeros of the functions to a better accuracy.

    Resolves with finer tolerances in a box around the zeros.

    Parameters
    ----------
    zeros : numpy array
        The given zeros.
    funcs : list
        The functions to find the zeros of.
    tol : float
        How big of a box around the found zeros to solve on.

    Returns
    -------
    polish_zeros : numpy
        The polished zeros.
    """
    import warnings
    warnings.warn("Polishing may return duplicate zeros.")
    
    if len(zeros) == 0:
        return zeros
    dim = zeros.shape[1]
    polished_zeros = []

    for zero in zeros:
        a = np.array(zero) - tol
        b = np.array(zero) + 1.1*tol #Keep the root away from 0
        interval_data = IntervalData(a,b)
        interval_data.polishing = True
        # TODO : Change the approx_tol to make polishing much more accurate.
        polished_zero = subdivision_solve_nd(funcs,a,b,5,interval_data,approx_tol=1.e-13,\
                                                 solve_tol=1.e-15,polish=False)
        polished_zeros.append(polished_zero)
    return np.vstack(polished_zeros)

def trim_coeffs(coeffs, approx_tol):
=======
        intervals = get_subintervals(a,b,np.arange(dim),interval_data,cheb_approx_list,change_sign,approx_errors,True)
        for new_a, new_b in intervals:
            subdivision_solve_nd(funcs,new_a,new_b,deg,interval_data,root_tracker,tols,max_level,good_degs,level+1)

    #Runs the same things as above, but we want to get rid of that eventually so keep them seperate.
    elif np.any(np.array([coeff.shape[0] for coeff in coeffs]) > 5) or not good_approx:
        intervals = get_subintervals(a,b,np.arange(dim),interval_data,cheb_approx_list,change_sign,approx_errors,True)
        for new_a, new_b in intervals:
            subdivision_solve_nd(funcs,new_a,new_b,deg,interval_data,root_tracker,tols,max_level,good_degs,level+1)

    #Solve using spectral methods if stable.
    else:
        polys = [MultiCheb(coeff, lead_term = [coeff.shape[0]-1], clean_zeros = False) for coeff in coeffs]
        try:
            zeros = multiplication(polys, max_cond_num=tols.max_cond_num, macaulay_zero_tol= tols.macaulay_zero_tol)
            zeros = transform(good_zeros_nd(zeros,good_zeros_tol,good_zeros_tol),a,b)
            interval_data.track_interval("Spectral", [a,b])
            root_tracker.add_roots(zeros, a, b, "Spectral")
        except ConditioningError as e:
            #Subdivide but run some checks on the intervals first
            intervals = get_subintervals(a,b,np.arange(dim),interval_data,cheb_approx_list,change_sign,approx_errors,True)
            for new_a, new_b in intervals:
                subdivision_solve_nd(funcs,new_a,new_b,deg,interval_data,root_tracker,tols,max_level,good_degs,level+1)

def trim_coeffs(coeffs, abs_approx_tol, rel_approx_tol, inf_norms, errors):
>>>>>>> d29949ba
    """Trim the coefficient matrices so they are stable and choose a direction to divide in.

    Parameters
    ----------
    coeffs : list
        The coefficient matrices of the Chebyshev polynomials we are solving.
<<<<<<< HEAD
    approx_tol: float
        The bound of the sup norm error of the chebyshev approximation.

=======
    rel_approx_tol : float or list
        The relative tolerance used in the approximation tolerance. The error is bouned by
        error < abs_approx_tol + rel_approx_tol * inf_norm_of_approximation
    abs_approx_tol : float or list
        The absolute tolerance used in the approximation tolerance. The error is bouned by
        error < abs_approx_tol + rel_approx_tol * inf_norm_of_approximation
    inf_norms : list
        The inf norms of the functions
    errors : list
        The approximation errors of the functions
>>>>>>> d29949ba
    Returns
    -------
    polys : list
        The reduced degree Chebyshev polynomials
    good_approx : bool
        Whether all the approximations were good
    """
<<<<<<< HEAD
    # This is for trim_coeffs 
    approx_tol /= 2

    all_triangular = True
    for num, coeff in enumerate(coeffs):
        error = 0.
        # Potentially hard-coded tolerance: 1e-10 gets things that aren't really small
=======
    #we start with good approximations
    good_approx = True
    for num, coeff in enumerate(coeffs):
        #get the error inherent in the approximation
        error = errors[num]
        #zero out small spots in the coefficient matrix; increment the error accordingly
>>>>>>> d29949ba
        spot = np.abs(coeff) < 1.e-10*np.max(np.abs(coeff))
        error += np.sum(np.abs(coeff[spot]))
        coeff[spot] = 0

        #try to zero out everything below the lower-reverse-hyperdiagonal
        #that's a fancy way of saying monomials that are more than the specified degree
        dim = coeff.ndim
        deg = np.sum(coeff.shape) - dim
        initial_mons = []
        for deg0 in range(coeff.shape[0], deg+1):
            initial_mons += mon_combos_limited_wrap(deg0, dim, coeff.shape)
        mons = np.array(initial_mons).T
        slices = [mons[i] for i in range(dim)]
        slice_error = np.sum(np.abs(coeff[tuple(slices)]))
        #increment error
        error += slice_error
        if error > abs_approx_tol+rel_approx_tol*inf_norms[num]:
            #FREAK OUT if we can't zero out everything below the lower-reverse-hyperdiagonal
            good_approx = False
        else:
            #try to increment the degree down
            coeff[tuple(slices)] = 0
            deg = coeff.shape[0]-1
            #stop when it gets linear...
            while deg > 1:
                #try to cut off another hyperdiagonal from the coefficient matrix
                mons = mon_combos_limited_wrap(deg, dim, coeff.shape)
                slices = [] #becomes the indices of the terms of degree deg
                mons = np.array(mons).T
                for i in range(dim):
                    slices.append(mons[i])
                slices = tuple(slices)
                slice_error = np.sum(np.abs(coeff[slices]))
                #if that introduces too much error, backtrack
                if slice_error + error > abs_approx_tol+rel_approx_tol*inf_norms[num]:
                    if deg < coeff.shape[0]-1:
                        slices = tuple([slice(0,deg+1)]*dim)
                        coeff = coeff[slices]
                    break
                #otherwise, increment the error
                else:
                    error += slice_error
                    coeff[slices] = 0
                    deg-=1
                    if deg == 1:
                        slices = tuple([slice(0,2)]*dim)
                        coeff = coeff[slices]
                        break
        coeffs[num] = coeff
        errors[num] = error

<<<<<<< HEAD
    return coeffs, all_triangular
=======
    return coeffs, good_approx, errors
>>>>>>> d29949ba

@Memoize
def mon_combos_limited_wrap(deg, dim, shape):
    '''A wrapper for mon_combos_limited to memoize.

    Parameters
    --------
    deg: int
        Degree of the monomials desired.
    dim : int
        Dimension of the monomials desired.
    shape : tuple
        The limiting shape. The i'th index of the mon can't be bigger than the i'th index of the shape.

    Returns
    -----------
    mon_combo_limited_wrap : list
        A list of all the monomials.
    '''
    return mon_combos_limited([0]*dim,deg,shape)

def mon_combos_limited(mon, remaining_degrees, shape, cur_dim = 0):
    '''Finds all the monomials of a given degree that fits in a given shape and returns them. Works recursively.

    Very similar to mon_combos, but only returns the monomials of the desired degree.

    Parameters
    --------
    mon: list
        A list of zeros, the length of which is the dimension of the desired monomials. Will change
        as the function searches recursively.
    remaining_degrees : int
        Initially the degree of the monomials desired. Will decrease as the function searches recursively.
    shape : tuple
        The limiting shape. The i'th index of the mon can't be bigger than the i'th index of the shape.
    cur_dim : int
        The current position in the list the function is iterating through. Defaults to 0, but increases
        in each step of the recursion.

    Returns
    -----------
    answers : list
        A list of all the monomials.
    '''
    answers = []
    if len(mon) == cur_dim+1: #We are at the end of mon, no more recursion.
        if remaining_degrees < shape[cur_dim]:
            mon[cur_dim] = remaining_degrees
            answers.append(mon.copy())
        return answers
    if remaining_degrees == 0: #Nothing else can be added.
        answers.append(mon.copy())
        return answers
    temp = mon.copy() #Quicker than copying every time inside the loop.
    for i in range(min(shape[cur_dim],remaining_degrees+1)): #Recursively add to mon further down.
        temp[cur_dim] = i
        answers.extend(mon_combos_limited(temp, remaining_degrees-i, shape, cur_dim+1))
    return answers

def good_zeros_1d(zeros, imag_tol, real_tol):
    """Get the real zeros in the -1 to 1 interval

    Parameters
    ----------
    zeros : numpy array
        The zeros to be checked.
    imag_tol : float
        How large the imaginary part can be to still have it be considered real.
    real_tol : float
        How far the real part can be outside the interval [-1,1] and still be
        considered valid.

    Returns
    -------
    good_zeros : numpy array
        The real zeros in [-1,1] of the input zeros.
    """
    zeros = zeros[np.where(np.abs(zeros) <= 1 + real_tol)]
    zeros = zeros[np.where(np.abs(zeros.imag) < imag_tol)]
    return zeros.real

def subdivision_solve_1d(f,a,b,deg,interval_data,root_tracker,tols,max_level,level=0):
    """Finds the roots of a one-dimensional function using subdivision and chebyshev approximation.

    Parameters
    ----------
    f : function from R -> R
        The function to interpolate.
    a : numpy array
        The lower bound on the interval.
    b : numpy array
        The upper bound on the interval.
    deg : int
        The degree of the approximation.
    interval_data : IntervalData
        A class to run the subinterval checks and keep track of the solve progress
    root_tracker : RootTracker
        A class to keep track of the roots that are found.
    tols : Tolerances
        The tolerances to be used.
    max_level : int
        The maximum level for the recursion
    level : int
        The current level of the recursion.

    Returns
    -------
    coeffs : numpy array
        The coefficient of the chebyshev interpolating polynomial.
    """
    if level > max_level:
        # TODO Refine case where there may be a root and it goes too deep.
        interval_data.track_interval("Too Deep", [a, b])
        return

    RAND = 0.5139303900908738
    interval_data.print_progress()
    coeff, inf_norm = interval_approximate_1d(f,a,b,deg)
    coeff2, inf_norm = interval_approximate_1d(f,a,b,deg*2,inf_norm)
    coeff2[slice_top(coeff)] -= coeff
    error = np.sum(np.abs(coeff2))
    if error > tols.abs_approx_tol+tols.rel_approx_tol*inf_norm:
        #Subdivide the interval and recursively call the function.
        div_spot = a + (b-a)*RAND
        subdivision_solve_1d(f,a,div_spot,deg,interval_data,root_tracker,tols,max_level,level+1)
        subdivision_solve_1d(f,div_spot,b,deg,interval_data,root_tracker,tols,max_level,level+1)
    else:
        while error + abs(coeff[-1]) < tols.abs_approx_tol+tols.rel_approx_tol*inf_norm and len(coeff) > 5:
            error += abs(coeff[-1])
            coeff = coeff[:-1]
        try:
            good_zeros_tol = max(tols.min_good_zeros_tol, error*tols.good_zeros_factor)
            zeros = transform(good_zeros_1d(multCheb(coeff),good_zeros_tol,good_zeros_tol),a,b)
            interval_data.track_interval('Spectral', [a,b])
            root_tracker.add_roots(zeros, a, b, 'Spectral')
        except ConditioningError as e:
            div_spot = a + (b-a)*RAND
            subdivision_solve_1d(f,a,div_spot,deg,interval_data,root_tracker,tols,max_level,level+1)
            subdivision_solve_1d(f,div_spot,b,deg,interval_data,root_tracker,tols,max_level,level+1)<|MERGE_RESOLUTION|>--- conflicted
+++ resolved
@@ -23,11 +23,7 @@
 import time
 import warnings
 
-<<<<<<< HEAD
-def solve(funcs, a, b, plot=False, plot_intervals=False, polish=False, approx_tol=1.e-10):
-=======
 def solve(funcs, a, b, rel_approx_tol=1.e-6, abs_approx_tol=1.e-10, max_cond_num=1e6, macaulay_zero_tol=1e-12, good_zeros_factor=100, min_good_zeros_tol=1e-5, plot = False, plot_intervals = False, deg = None, max_level=999):
->>>>>>> d29949ba
     '''
     Finds the real roots of the given list of functions on a given interval.
 
@@ -90,33 +86,9 @@
     else:
         dim = len(funcs)
 
-<<<<<<< HEAD
-    if dim == 1:
-        #one dimensional case
-        interval_data = IntervalData(a,b)
-        zeros = subdivision_solve_1d(funcs[0],a,b,interval_data, cheb_approx_tol=approx_tol)
-        if plot:
-            x = np.linspace(a,b,1000)
-            for f in funcs:
-                plt.plot(x,f(x),color='k')
-            plt.plot(np.real(zeros),np.zeros(len(zeros)),'o',color = 'none',markeredgecolor='r')
-            plt.show()
-        print("\rPercent Finished: 100%       ")
-        interval_data.print_results()
-        return zeros
-    else:
-        #multidimensional case
-
-        #make a and b the right type
-        a = np.float64(a)
-        b = np.float64(b)
-
-        interval_data = IntervalData(a,b)
-=======
     #make a and b the right type
     a = np.float64(a)
     b = np.float64(b)
->>>>>>> d29949ba
 
     #choose an appropriate max degree for the given dimension if non is specified.
     if deg is None:
@@ -126,14 +98,9 @@
         else:
             deg = deg_dim[dim]
 
-<<<<<<< HEAD
-        #Output the interval percentages
-        zeros = subdivision_solve_nd(funcs,a,b,deg,interval_data,polish=polish, approx_tol=approx_tol)
-=======
     #Sets up the tolerances.
     tols = Tolerances(rel_approx_tol=rel_approx_tol, abs_approx_tol=abs_approx_tol, max_cond_num=max_cond_num, macaulay_zero_tol=macaulay_zero_tol, good_zeros_factor=good_zeros_factor, min_good_zeros_tol=min_good_zeros_tol)
     tols.nextTols()
->>>>>>> d29949ba
 
     #Set up the interval data and root tracker classes
     interval_data = IntervalData(a,b)
@@ -409,18 +376,9 @@
         subintervals.append((aTemp,bTemp))
 
     if check_subintervals:
-<<<<<<< HEAD
-        scaled_subintervals = get_subintervals(-np.ones_like(a),np.ones_like(a),dimensions,None,None,None,approx_tol)
-        #Uses 2*approx_tol because this much error can be added in the approximation and the trim_coeff
-        # TODO Should be approx_tol/2? Or not since we account for that earlier?
-        # TODO Mabye should be (200/87)* approx tol because it's the original tolerance given,
-        # not necessarily the modified tolerance.
-        return interval_data.check_subintervals(subintervals, scaled_subintervals, polys, change_sign, approx_tol)
-=======
         #get intervals -1 to 1
         scaled_subintervals = get_subintervals(-np.ones_like(a),np.ones_like(a),dimensions,None,None,None,approx_error)
         return interval_data.check_subintervals(subintervals, scaled_subintervals, polys, change_sign, approx_error)
->>>>>>> d29949ba
     else:
         return subintervals
 
@@ -459,30 +417,16 @@
         The approximation error
     """
     #We know what degree we want
-<<<<<<< HEAD
-    if good_deg is not None:
-        coeff, bools, multiplier = interval_approximate_nd(f,a,b,good_deg,return_bools=True)
-        return coeff, bools
-        
-    # This is for trim_coeffs (*1/2) 
-    approx_tol /= 2
-
-=======
 #     if good_deg is not None:
 #         coeff, bools, inf_norm = interval_approximate_nd(f,a,b,good_deg,return_bools=True)
 #         return coeff, bools, inf_norm
->>>>>>> d29949ba
     #Try degree deg and see if it's good enough
     coeff, inf_norm = interval_approximate_nd(f,a,b,deg)
     coeff2, bools, inf_norm = interval_approximate_nd(f,a,b,deg*2,return_bools=True, inf_norm=inf_norm)
     coeff2[slice_top(coeff)] -= coeff
 
-<<<<<<< HEAD
-    if np.sum(np.abs(coeff2)) > approx_tol: 
-=======
     error = np.sum(np.abs(coeff2))
     if error > abs_approx_tol+rel_approx_tol*inf_norm:
->>>>>>> d29949ba
         #Find the directions to subdivide
         dim = len(a)
         # TODO: Intelligent Subdivision.
@@ -524,9 +468,6 @@
     good_zeros = good_zeros[np.all(np.abs(good_zeros) <= 1 + real_tol,axis = 1)]
     return good_zeros.real
 
-<<<<<<< HEAD
-def subdivision_solve_nd(funcs,a,b,deg,interval_data,approx_tol=1.e-10,solve_tol=1.e-8, polish=False, good_degs=None, level=0, max_level=25):
-=======
 def solve_linear(coeffs):
     """Finds the roots when the coeffs are **all** linear.
 
@@ -574,7 +515,6 @@
             return np.zeros([0,dim])
 
 def subdivision_solve_nd(funcs,a,b,deg,interval_data,root_tracker,tols,max_level,good_degs=None,level=0):
->>>>>>> d29949ba
     """Finds the common zeros of the given functions.
 
     All the zeros will be stored in root_tracker.
@@ -644,16 +584,11 @@
             cheb_approx_list.append(coeff)
 
     #Make the system stable to solve
-<<<<<<< HEAD
-    
-    coeffs, all_triangular = trim_coeffs(cheb_approx_list, approx_tol)
-=======
     coeffs, good_approx, approx_errors = trim_coeffs(cheb_approx_list, tols.abs_approx_tol, tols.rel_approx_tol, inf_norms, approx_errors)
 
     #Used if subdividing further.
     good_degs = [coeff.shape[0] - 1 for coeff in coeffs]
     good_zeros_tol = max(tols.min_good_zeros_tol, np.sum(np.abs(approx_errors))*tols.good_zeros_factor)
->>>>>>> d29949ba
 
     #Check if everything is linear
     if np.all(np.array([coeff.shape[0] for coeff in coeffs]) == 2):
@@ -666,154 +601,6 @@
     #Check if anything is linear
     elif np.any(np.array([coeff.shape[0] for coeff in coeffs]) == 2):
         #Subdivide but run some checks on the intervals first
-<<<<<<< HEAD
-        intervals = get_subintervals(a,b,np.arange(dim),interval_data,cheb_approx_list,change_sign,\
-                                             approx_tol,check_subintervals=True)
-        if len(intervals) == 0:
-            return np.zeros([0,dim])
-        else:
-            good_degs = [coeff.shape[0] - 1 for coeff in coeffs]
-            return np.vstack([subdivision_solve_nd(funcs,interval[0],interval[1],deg,interval_data,\
-                                                   approx_tol,solve_tol,polish,good_degs,level=level+1) for interval in intervals])
-
-    if np.any(np.array([coeff.shape[0] for coeff in coeffs]) > 5) or not all_triangular:
-        #Subdivide but run some checks on the intervals first
-        intervals = get_subintervals(a,b,np.arange(dim),interval_data,cheb_approx_list,\
-                                             change_sign,approx_tol,check_subintervals=True)
-        if len(intervals) == 0:
-            return np.zeros([0,dim])
-        else:
-            good_degs = [coeff.shape[0] - 1 for coeff in coeffs]
-            return np.vstack([subdivision_solve_nd(funcs,interval[0],interval[1],deg,interval_data,\
-                                                   approx_tol,solve_tol,polish,good_degs,level=level+1)\
-                                                   for interval in intervals])
-
-    polys = [MultiCheb(coeff, lead_term = [coeff.shape[0]-1], clean_zeros = False) for coeff in coeffs]
-    
-    # zeros = division(polys,divisor_var,solve_tol)
-    try:
-        zeros = multiplication(polys, approx_tol=approx_tol, solve_tol=solve_tol)
-        zeros = np.array(zeros)
-        interval_data.track_interval("Spectral", [a,b])
-        if len(zeros) == 0:
-            return np.zeros([0,dim])
-        if polish:
-            polish_tol = (b[0]-a[0])/10
-            return polish_zeros(transform(good_zeros_nd(zeros),a,b), funcs, polish_tol)
-        else:
-            return transform(good_zeros_nd(zeros),a,b)
-    except ConditioningError as e:
-        # COMMENT OUT IF NOT USING DIVISION
-        # divisor_var += 1
-        # while divisor_var < dim:
-        #     if not good_direc(coeffs,divisor_var,solve_tol):
-        #         divisor_var += 1
-        #         continue
-        #     zeros = division(polys, divisor_var, solve_tol)
-        #     if isinstance(zeros, int):
-        #         divisor_var += 1
-        #         continue
-        #     zeros = np.array(zeros)
-        #     interval_data.track_interval("Division", [a,b])
-        #     if len(zeros) == 0:
-        #         return np.zeros([0,dim])
-        #     if polish:
-        #         polish_tol = (b[0]-a[0])
-        #         return polish_zeros(transform(good_zeros_nd(zeros),a,b),funcs,polish_tol)
-        #     else:
-        #         return transform(good_zeros_nd(zeros),a,)b
-        # END COMMENT OUT FOR DIVISION
-
-        #Subdivide but run some checks on the intervals first
-        intervals = get_subintervals(a,b,np.arange(dim),interval_data,cheb_approx_list,change_sign,\
-                                             approx_tol,check_subintervals=True)
-        if len(intervals) == 0:
-            return np.zeros([0,dim])
-        else:
-            good_degs = [poly.coeff.shape[0] - 1 for poly in polys]
-            return np.vstack([subdivision_solve_nd(funcs,interval[0],interval[1],deg,interval_data,\
-                                                   approx_tol,solve_tol,polish,good_degs,level=level+1) for interval in intervals])
-
-def good_direc(coeffs, dim, solve_tol):
-    """Determines if this is a good direction to try solving with division.
-
-    Parameters
-    ----------
-    coeffs : list
-        The coefficient matrices of the polynomials to solve.
-    dim : int
-        The direction to divide by in division.
-    solve_tol : float
-        How small spots that will be in the Macaulay diagonal are allowed to get before we determine it is unstable.
-
-    Returns
-    -------
-    good_direc : bool
-        If True running division should be stable. If False, probably not.
-    """
-#     return True
-    tol = solve_tol*100
-    slices = []
-    for i in range(coeffs[0].ndim):
-        if i == dim:
-            slices.append(0)
-        else:
-            slices.append(slice(None))
-    vals = [coeff[tuple(slices)] for coeff in coeffs]
-    degs = [val.shape[0] for val in vals]
-
-    min_vals = np.zeros([len(vals),*vals[np.argmax(degs)].shape])
-
-    for num, val in enumerate(vals):
-        deg = degs[num]
-        slices = [num]+[slice(0,deg) for i in range(val.ndim)]
-        min_vals[tuple(slices)] = val
-
-    min_vals[min_vals==0] = 1
-    if np.any(np.min(np.abs(min_vals),axis=0) < tol):
-        return False
-    return True
-
-def polish_zeros(zeros, funcs, tol=1.e-1):
-    """Polishes the given zeros of the functions to a better accuracy.
-
-    Resolves with finer tolerances in a box around the zeros.
-
-    Parameters
-    ----------
-    zeros : numpy array
-        The given zeros.
-    funcs : list
-        The functions to find the zeros of.
-    tol : float
-        How big of a box around the found zeros to solve on.
-
-    Returns
-    -------
-    polish_zeros : numpy
-        The polished zeros.
-    """
-    import warnings
-    warnings.warn("Polishing may return duplicate zeros.")
-    
-    if len(zeros) == 0:
-        return zeros
-    dim = zeros.shape[1]
-    polished_zeros = []
-
-    for zero in zeros:
-        a = np.array(zero) - tol
-        b = np.array(zero) + 1.1*tol #Keep the root away from 0
-        interval_data = IntervalData(a,b)
-        interval_data.polishing = True
-        # TODO : Change the approx_tol to make polishing much more accurate.
-        polished_zero = subdivision_solve_nd(funcs,a,b,5,interval_data,approx_tol=1.e-13,\
-                                                 solve_tol=1.e-15,polish=False)
-        polished_zeros.append(polished_zero)
-    return np.vstack(polished_zeros)
-
-def trim_coeffs(coeffs, approx_tol):
-=======
         intervals = get_subintervals(a,b,np.arange(dim),interval_data,cheb_approx_list,change_sign,approx_errors,True)
         for new_a, new_b in intervals:
             subdivision_solve_nd(funcs,new_a,new_b,deg,interval_data,root_tracker,tols,max_level,good_degs,level+1)
@@ -839,18 +626,12 @@
                 subdivision_solve_nd(funcs,new_a,new_b,deg,interval_data,root_tracker,tols,max_level,good_degs,level+1)
 
 def trim_coeffs(coeffs, abs_approx_tol, rel_approx_tol, inf_norms, errors):
->>>>>>> d29949ba
     """Trim the coefficient matrices so they are stable and choose a direction to divide in.
 
     Parameters
     ----------
     coeffs : list
         The coefficient matrices of the Chebyshev polynomials we are solving.
-<<<<<<< HEAD
-    approx_tol: float
-        The bound of the sup norm error of the chebyshev approximation.
-
-=======
     rel_approx_tol : float or list
         The relative tolerance used in the approximation tolerance. The error is bouned by
         error < abs_approx_tol + rel_approx_tol * inf_norm_of_approximation
@@ -861,7 +642,6 @@
         The inf norms of the functions
     errors : list
         The approximation errors of the functions
->>>>>>> d29949ba
     Returns
     -------
     polys : list
@@ -869,22 +649,12 @@
     good_approx : bool
         Whether all the approximations were good
     """
-<<<<<<< HEAD
-    # This is for trim_coeffs 
-    approx_tol /= 2
-
-    all_triangular = True
-    for num, coeff in enumerate(coeffs):
-        error = 0.
-        # Potentially hard-coded tolerance: 1e-10 gets things that aren't really small
-=======
     #we start with good approximations
     good_approx = True
     for num, coeff in enumerate(coeffs):
         #get the error inherent in the approximation
         error = errors[num]
         #zero out small spots in the coefficient matrix; increment the error accordingly
->>>>>>> d29949ba
         spot = np.abs(coeff) < 1.e-10*np.max(np.abs(coeff))
         error += np.sum(np.abs(coeff[spot]))
         coeff[spot] = 0
@@ -936,11 +706,7 @@
         coeffs[num] = coeff
         errors[num] = error
 
-<<<<<<< HEAD
-    return coeffs, all_triangular
-=======
     return coeffs, good_approx, errors
->>>>>>> d29949ba
 
 @Memoize
 def mon_combos_limited_wrap(deg, dim, shape):

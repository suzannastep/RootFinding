--- conflicted
+++ resolved
@@ -49,15 +49,7 @@
     zeros : numpy array
         The common zeros of the polynomials. Each row is a root.
     '''
-<<<<<<< HEAD
-    interval_checks = [constant_term_check, full_quad_check]#, full_cubic_check]
-    subinterval_checks = [linear_check, quadratic_check1, quadratic_check2]
-    interval_results = []
-    for i in range(len(interval_checks) + len(subinterval_checks) + 2):
-        interval_results.append([])
-=======
     interval_data = IntervalData(a,b)
->>>>>>> dd6ec811
 
     if not isinstance(funcs,list):
         funcs = [funcs]
@@ -89,117 +81,13 @@
             deg = deg_dim[dim]
 
         #Output the interval percentages
-<<<<<<< HEAD
-        zeros = subdivision_solve_nd(funcs,a,b,deg,interval_results,interval_checks,subinterval_checks)
-
-        #Plot what happened
-        if plot and dim == 2:
-            plt.figure(dpi=1200)
-            fig,ax = plt.subplots(1)
-            fig.set_size_inches(10, 10)
-            plt.xlim(a[0],b[0])
-            plt.xlabel('$x$')
-            plt.ylim(a[1],b[1])
-            plt.ylabel('$y$')
-            plt.title('Zero-Loci and Roots')
-
-            #plot the contours
-            contour_colors = ['#003cff','k'] #royal blue and black
-            x = np.linspace(a[0],b[0],1000)
-            y = np.linspace(a[1],b[1],1000)
-            X,Y = np.meshgrid(x,y)
-            for i in range(dim):
-                if isinstance(funcs[i], Polynomial):
-                    plt.contour(X,Y,funcs[i](np.array(list(zip(X,Y)))),levels=[0],colors=contour_colors[i])
-                else:
-                    plt.contour(X,Y,funcs[i](X,Y),levels=[0],colors=contour_colors[i])
-
-            #Plot the zeros
-            plt.plot(np.real(zeros[:,0]), np.real(zeros[:,1]),'o',color='none',markeredgecolor='r',markersize=10)
-            colors = ['w','#d3d3d3', '#708090', '#c5af7d', '#897A57', '#D6C7A4','#73e600','#ccff99']
-
-        if plot_intervals:
-            results_numbers = np.array([len(i) for i in interval_results])
-            total_intervals = sum(results_numbers)
-            checkers = [func.__name__ for func in interval_checks]+[func.__name__ for func in subinterval_checks]+\
-                    ["Division"] + ['Base Case']
-
-            print("Total intervals checked was {}".format(total_intervals))
-            print("Methods used were {}".format(checkers))
-            print("The percent solved by each was {}".format((100*results_numbers / total_intervals).round(2)))
-            if dim == 2:
-                plt.title('What happened to the intervals')
-                #plot interval checks
-                for i in range(len(interval_checks)):
-                    results = interval_results[i]
-                    first = True
-                    for data in results:
-                        a0,b0 = data
-                        if first:
-                            first = False
-                            rect = patches.Rectangle((a0[0],a0[1]),b0[0]-a0[0],b0[1]-a0[1],linewidth=.05,\
-                                                     edgecolor='k',facecolor=colors[i]\
-                                                     , label = interval_checks[i].__name__)
-                        else:
-                            rect = patches.Rectangle((a0[0],a0[1]),b0[0]-a0[0],b0[1]-a0[1],linewidth=.05,\
-                                                     edgecolor='k',facecolor=colors[i])
-                        ax.add_patch(rect)
-                #subinterval checks
-                for i in range(len(interval_checks), len(interval_checks) + len(subinterval_checks)):
-                    results = interval_results[i]
-                    first = True
-                    for data in results:
-                        a0,b0 = data
-                        if first:
-                            first = False
-                            rect = patches.Rectangle((a0[0],a0[1]),b0[0]-a0[0],b0[1]-a0[1],linewidth=.05,\
-                                                     edgecolor='k',facecolor=colors[i]\
-                                                     , label = subinterval_checks[i - len(interval_checks)].__name__)
-                        else:
-                            rect = patches.Rectangle((a0[0],a0[1]),b0[0]-a0[0],b0[1]-a0[1],linewidth=.05,\
-                                                     edgecolor='k',facecolor=colors[i])
-                        ax.add_patch(rect)
-
-                i = len(interval_checks) +len(subinterval_checks)
-                results = interval_results[i]
-                first = True
-                #plot basecase and division solve
-                for data in results:
-                    a0,b0 = data
-                    if first:
-                        first = False
-                        rect = patches.Rectangle((a0[0],a0[1]),b0[0]-a0[0],b0[1]-a0[1],linewidth=.05,\
-                                                 edgecolor='k',facecolor=colors[i], label = 'Division Solve')
-                    else:
-                        rect = patches.Rectangle((a0[0],a0[1]),b0[0]-a0[0],b0[1]-a0[1],linewidth=.05,\
-                                                 edgecolor='k',facecolor=colors[i])
-                    ax.add_patch(rect)
-
-                i = len(interval_checks) +len(subinterval_checks) + 1
-                results = interval_results[i]
-                first = True
-                for data in results:
-                    a0,b0 = data
-                    if first:
-                        first = False
-                        rect = patches.Rectangle((a0[0],a0[1]),b0[0]-a0[0],b0[1]-a0[1],linewidth=.05,\
-                                                 edgecolor='k',facecolor=colors[i], label = 'Base Case')
-                    else:
-                        rect = patches.Rectangle((a0[0],a0[1]),b0[0]-a0[0],b0[1]-a0[1],linewidth=.05,\
-                                                 edgecolor='k',facecolor=colors[i])
-                    ax.add_patch(rect)
-                plt.legend()
-        plt.show()
-
-=======
         zeros = subdivision_solve_nd(funcs,a,b,deg,interval_data,polish=polish)
-        
+
         print("\rPercent Finished: 100%       ")
         interval_data.print_results()
         #Plot what happened
         if plot and dim == 2:
             interval_data.plot_results(funcs, zeros, plot_intervals)
->>>>>>> dd6ec811
         return zeros
 
 def transform(x,a,b):
@@ -314,7 +202,7 @@
         cheb_grids = np.meshgrid(*([cheb_values]*dim), indexing='ij')
         flatten = lambda x: x.flatten()
         return np.column_stack(map(flatten, cheb_grids))
-    
+
 def interval_approximate_nd(f,a,b,deg,return_bools=False):
     """Finds the chebyshev approximation of an n-dimensional function on an interval.
 
@@ -355,7 +243,7 @@
     if return_bools:
         change_sign = np.zeros(2**dim, dtype=bool)
         #Checks are fast enough that this isn't worth it
-        
+
 #         change_sign = np.ones(2**dim, dtype=bool)
 
 #         split = 0.027860780181747646 #from RAND below
@@ -538,35 +426,9 @@
         The real zeros of the functions in the interval [a,b]
     """
     cheb_approx_list = []
-<<<<<<< HEAD
-    try:
-        if np.random.rand() > .99: #replace this with a progress bar
-            print("\rInterval - ",a,b,end='')
-        dim = len(a)
-        for func in funcs:
-            coeff, change_sign = full_cheb_approximate(func,a,b,deg,tol=approx_tol)
-
-            #Subdivides if a bad approximation
-            if coeff is None:
-                intervals = get_subintervals(a,b,np.arange(dim),None,None,None,approx_tol,None)
-
-                return np.vstack([subdivision_solve_nd(funcs,interval[0],interval[1],deg,interval_results\
-                                                       ,interval_checks,subinterval_checks,approx_tol=approx_tol)
-                                  for interval in intervals])
-            else:
-                #if the function changes sign on at least one subinterval, skip the checks
-                if np.any(change_sign):
-                    cheb_approx_list.append(coeff)
-                    continue
-                #Run checks to try and throw out the interval
-                for func_num, func in enumerate(interval_checks):
-                    if not func(coeff, approx_tol):
-                        interval_results[func_num].append([a,b])
-                        return np.zeros([0,dim])
-=======
     interval_data.print_progress()
     dim = len(a)
-    
+
     if good_degs is None:
         good_degs = [None]*len(funcs)
 
@@ -581,60 +443,12 @@
         else:
             #if the function changes sign on at least one subinterval, skip the checks
             if np.any(change_sign):
->>>>>>> dd6ec811
                 cheb_approx_list.append(coeff)
                 continue
             #Run checks to try and throw out the interval
             if interval_data.check_interval(coeff, approx_tol, a, b):
                 return np.zeros([0,dim])
 
-<<<<<<< HEAD
-        #Make the system stable to solve
-        polys, divisor_var = trim_coeffs(cheb_approx_list, approx_tol=approx_tol, cutoff_tol=cutoff_tol, solve_tol=solve_tol)
-
-        #Check if everything is linear
-        if np.all(np.array([poly.degree for poly in polys]) == 1):
-            A = np.zeros([dim,dim])#linear terms
-            B = np.zeros(dim)#constant terms
-            #set up matrix to solve
-            for row in range(dim):
-                coeff = polys[row].coeff
-                spot = tuple([0]*dim)
-                B[row] = coeff[spot]
-                var_list = get_var_list(dim)
-                #kth dimension linear coeff could be zero
-                for col in range(dim):
-                    if coeff.shape[col] ==1:
-                        A[row,col] = 0
-                    else:
-                        A[row,col] = coeff[var_list[col]]
-            #if singular matrix, no roots in the region
-            if np.rank(A) < dim:
-                return np.zeros([0,dim])
-            #solve for the root otherwise
-            zero = np.linalg.solve(A,-B)
-            interval_results[-1].append([a,b])
-
-            return transform(good_zeros_nd(zero.reshape([1,dim])),a,b)
-
-        #if only one is linear, raise an error. Eventually, project down a dimension
-        elif np.any(np.array([poly.degree for poly in polys]) == 1):
-            raise MacaulayError('At least one polynomial is linear')
-
-        if divisor_var < 0:
-            #Subdivide but run some checks on the intervals first
-            intervals = get_subintervals(a,b,np.arange(dim),subinterval_checks,interval_results\
-                                         ,cheb_approx_list,change_sign,approx_tol,check_subintervals=True)
-            if len(intervals) == 0:
-                return np.zeros([0,dim])
-            else:
-                return np.vstack([subdivision_solve_nd(funcs,interval[0],interval[1],deg,interval_results\
-                                                   ,interval_checks,subinterval_checks,approx_tol=approx_tol)
-                              for interval in intervals])
-        zeros = np.array(division(polys,divisor_var = divisor_var, tol = solve_tol))
-        interval_results[-2].append([a,b])
-        # print('Interval',a,b)
-=======
             cheb_approx_list.append(coeff)
 
     #Make the system stable to solve
@@ -691,7 +505,6 @@
     if not isinstance(zeros, int):
         zeros = np.array(zeros)
         interval_data.track_interval("Division", [a,b])
->>>>>>> dd6ec811
         if len(zeros) == 0:
             return np.zeros([0,dim])
         if polish:
@@ -709,7 +522,7 @@
             if isinstance(zeros, int):
                 divisor_var += 1
                 continue
-            
+
             zeros = np.array(zeros)
             interval_data.track_interval("Division", [a,b])
             if len(zeros) == 0:
@@ -728,7 +541,7 @@
             good_degs = [poly.coeff.shape[0] - 1 for poly in polys]
             return np.vstack([subdivision_solve_nd(funcs,interval[0],interval[1],deg,interval_data,\
                                                    approx_tol,solve_tol,polish,good_degs) for interval in intervals])
-            
+
 def good_direc(coeffs, dim, tol=1e-6):
     """Determines if this is a good direction to try solving with division.
 
@@ -745,7 +558,7 @@
     -------
     good_direc : bool
         If True running division should be stable. If False, probably not.
-    """    
+    """
     slices = []
     for i in range(coeffs[0].ndim):
         if i == dim:
@@ -754,7 +567,7 @@
             slices.append(slice(None))
     vals = [coeff[slices] for coeff in coeffs]
     degs = [val.shape[0] for val in vals]
-    
+
     min_vals = np.zeros([len(vals),*vals[np.argmax(degs)].shape])
 
     for num, val in enumerate(vals):
@@ -765,16 +578,13 @@
     min_vals[min_vals==0] = 1
     if np.any(np.min(np.abs(min_vals),axis=0) < tol):
         return False
-    return True    
+    return True
 
 def polish_zeros(zeros, funcs, tol=1.e-2):
     """Polishes the given zeros of the functions to a better accuracy.
 
     Resolves with finer tolerances in a box around the zeros.
 
-<<<<<<< HEAD
-def trim_coeffs(coeffs, approx_tol, cutoff_tol, solve_tol):
-=======
     Parameters
     ----------
     zeros : numpy array
@@ -788,14 +598,14 @@
     -------
     polish_zeros : numpy
         The polished zeros.
-    """    
+    """
     if len(zeros) == 0:
         return zeros
     dim = zeros.shape[1]
     polished_zeros = []
     interval_data = IntervalData(np.array([0]),np.array([0]))
     interval_data.polishing = True
-    
+
     for zero in zeros:
         a = np.array(zero) - tol
         b = np.array(zero) + 1.1*tol #Keep the root away from 0
@@ -805,7 +615,6 @@
     return np.vstack(polished_zeros)
 
 def trim_coeffs(coeffs, approx_tol, solve_tol):
->>>>>>> dd6ec811
     """Trim the coefficient matrices so they are stable and choose a direction to divide in.
 
     Parameters
@@ -824,77 +633,6 @@
     divisor_var : int
         What direction to do the division in to be stable. -1 means we should subdivide.
     """
-<<<<<<< HEAD
-    #inital cleaning
-    for coeff in coeffs:
-        clean_zeros_from_matrix(coeff,solve_tol)
-
-    dim = coeffs[0].ndim
-    error = [0.]*len(coeffs)
-    degrees = [np.sum(coeffs[0].shape)-dim]*dim
-    first_time = True
-    while True:
-        changed = False
-        for num, coeff in enumerate(coeffs):
-            deg = degrees[num]
-            if deg <= 1: #This is to not trim past linear
-                continue
-            mons = mon_combos_limited([0]*dim,deg,coeff.shape)
-            slices = [] #becomes the indices of the terms of degree deg
-            mons = np.array(mons).T
-            if len(mons) == 0:
-                continue
-
-            for i in range(dim):
-                slices.append(mons[i])
-
-            slice_error = np.sum(np.abs(coeff[tuple(slices)]))
-            if error[num] + slice_error < approx_tol:
-                error[num] += slice_error
-                coeff[tuple(slices)] = 0
-                new_slices = [slice(0,deg,None) for i in range(dim)]
-                coeff = coeff[tuple(new_slices)]
-                changed = True
-                degrees[num] -= 1
-            coeffs[num] = coeff
-        if not changed and not first_time:
-            polys = []
-            for coeff in coeffs:
-                polys.append(MultiCheb(coeff))
-            return polys, -1
-        d = pick_stable_dim(coeffs, tol=cutoff_tol)
-        if d >= 0:
-            polys = []
-            for coeff in coeffs:
-                polys.append(MultiCheb(coeff))
-            return polys, d
-
-        first_time = False
-
-def pick_stable_dim(coeffs, tol = 1.e-5):
-    dimension = coeffs[0].ndim
-    for dim in range(dimension):
-        corner_spots = []
-        for i in range(dimension):
-            corner_spots.append([])
-
-        for coeff in coeffs:
-            spot = [0]*dimension
-            for dim2 in range(dimension):
-                if dim != dim2:
-                    spot[dim2] = coeff.shape[dim2] - 1
-                    corner_spots[dim2].append(coeff[tuple(spot)])
-                    spot[dim2] = 0
-                else:
-                    spot[dim2] = 0
-                    corner_spots[dim2].append(coeff[tuple(spot)])
-
-        for perm in itertools.permutations(np.arange(dimension)):
-            valid = True
-            for i,j in enumerate(perm):
-                if np.abs(corner_spots[i][j]) < tol:
-                    valid = False
-=======
     all_triangular = True
     for num, coeff in enumerate(coeffs):
         error = 0.
@@ -922,7 +660,6 @@
                     if deg < coeff.shape[0]-1:
                         slices = [slice(0,deg+1)]*dim
                         coeff = coeff[slices]
->>>>>>> dd6ec811
                     break
                 else:
                     error += slice_error
@@ -933,7 +670,7 @@
                         coeff = coeff[slices]
                         break
         coeffs[num] = coeff
-    
+
     if not all_triangular:
         return coeffs, -1
     else:
@@ -961,7 +698,7 @@
         A list of all the monomials.
     '''
     return mon_combos_limited([0]*dim,deg,shape)
-    
+
 def mon_combos_limited(mon, remaining_degrees, shape, cur_dim = 0):
     '''Finds all the monomials of a given degree that fits in a given shape and returns them. Works recursively.
 

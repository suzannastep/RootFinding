--- conflicted
+++ resolved
@@ -489,14 +489,8 @@
 
     #Check if everything is linear
     if np.all(np.array([coeff.shape[0] for coeff in coeffs]) == 2):
-<<<<<<< HEAD
         if approx_tol > 1.e-6:
             return subdivision_solve_nd(funcs,a,b,deg,interval_data,1.e-6,1.e-8,polish)
-=======
-#         new_tol = 1.e-8
-#         if approx_tol > new_tol:
-#             return subdivision_solve_nd(funcs,a,b,deg,interval_data,new_tol,1.e-8,polish)
->>>>>>> 50b4738d
         A = np.zeros([dim,dim])
         B = np.zeros(dim)
         for row in range(dim):

--- conflicted
+++ resolved
@@ -203,11 +203,7 @@
         cheb_grids = np.meshgrid(*([cheb_values]*dim), indexing='ij')
         flatten = lambda x: x.flatten()
         return np.column_stack(map(flatten, cheb_grids))
-<<<<<<< HEAD
-    
-=======
-
->>>>>>> cb49b26f
+
 def interval_approximate_nd(f,a,b,deg,return_bools=False):
     """Finds the chebyshev approximation of an n-dimensional function on an interval.
 
@@ -378,7 +374,7 @@
     else:
         return coeff, bools
 
-def good_zeros_nd(zeros, imag_tol = 1.e-5, real_tol = 1.e-5):
+def good_zeros_nd(zeros, imag_tol = 0, real_tol = 0):
     """Get the real zeros in the -1 to 1 interval in each dimension.
 
     Parameters
@@ -396,7 +392,7 @@
     good_zeros : numpy array
         The real zeros in [-1,1] of the input zeros.
     """
-    good_zeros = zeros[np.all(np.abs(zeros.imag) < imag_tol,axis = 1)]
+    good_zeros = zeros[np.all(np.abs(zeros.imag) <= imag_tol,axis = 1)]
     good_zeros = good_zeros[np.all(np.abs(good_zeros) <= 1 + real_tol,axis = 1)]
     return good_zeros.real
 
@@ -433,23 +429,13 @@
     cheb_approx_list = []
     interval_data.print_progress()
     dim = len(a)
-<<<<<<< HEAD
-    
+
     if good_degs is None:
         good_degs = [None]*len(funcs)
 
     for func, good_deg in zip(funcs, good_degs):
         coeff, change_sign = full_cheb_approximate(func,a,b,deg,approx_tol,good_deg)
 
-=======
-
-    if good_degs is None:
-        good_degs = [None]*len(funcs)
-
-    for func, good_deg in zip(funcs, good_degs):
-        coeff, change_sign = full_cheb_approximate(func,a,b,deg,approx_tol,good_deg)
-
->>>>>>> cb49b26f
         #Subdivides if a bad approximation
         if coeff is None:
             intervals = get_subintervals(a,b,np.arange(dim),None,None,None,approx_tol)
@@ -471,6 +457,8 @@
 
     #Check if everything is linear
     if np.all(np.array([coeff.shape[0] for coeff in coeffs]) == 2):
+        if approx_tol > 1.e-8:
+            return subdivision_solve_nd(funcs,a,b,deg,interval_data,1.e-8,1.e-8, polish)
         A = np.zeros([dim,dim])
         B = np.zeros(dim)
         for row in range(dim):
@@ -484,8 +472,14 @@
                 else:
                     A[row,col] = coeff[var_list[col]]
         if np.linalg.matrix_rank(A) < dim:
-            #FIX THIS
+            P,L,U = np.linalg.lu(np.hstack([A,B]))
+            print(U[-1])
             raise ValueError("I have no idea what to do here")
+        B.shape = tuple([dim,1])
+        from scipy.linalg import lu
+        P,L,U = lu(np.hstack([A,B]))
+        print(U[-1])
+
         zero = np.linalg.solve(A,-B)
         interval_data.track_interval("Base Case", [a,b])
         if polish:
@@ -531,23 +525,12 @@
         divisor_var += 1
         while divisor_var < dim:
             if not good_direc(coeffs,divisor_var,solve_tol*100):
-<<<<<<< HEAD
                 divisor_var += 1
                 continue
             zeros = division(polys, divisor_var, solve_tol)
             if isinstance(zeros, int):
                 divisor_var += 1
                 continue
-            
-=======
-                divisor_var += 1
-                continue
-            zeros = division(polys, divisor_var, solve_tol)
-            if isinstance(zeros, int):
-                divisor_var += 1
-                continue
-
->>>>>>> cb49b26f
             zeros = np.array(zeros)
             interval_data.track_interval("Division", [a,b])
             if len(zeros) == 0:
@@ -583,17 +566,14 @@
     -------
     good_direc : bool
         If True running division should be stable. If False, probably not.
-<<<<<<< HEAD
     """    
-=======
-    """
->>>>>>> cb49b26f
     slices = []
     for i in range(coeffs[0].ndim):
         if i == dim:
             slices.append(0)
         else:
             slices.append(slice(None))
+    slices = tuple(slices)
     vals = [coeff[slices] for coeff in coeffs]
     degs = [val.shape[0] for val in vals]
 
@@ -601,7 +581,7 @@
 
     for num, val in enumerate(vals):
         deg = degs[num]
-        slices = [num]+[slice(0,deg) for i in range(val.ndim)]
+        slices = tuple([num]+[slice(0,deg) for i in range(val.ndim)])
         min_vals[slices] = val
 
     min_vals[min_vals==0] = 1
@@ -623,32 +603,11 @@
     tol : float
         How big of a box around the found zeros to solve on.
 
-<<<<<<< HEAD
-def polish_zeros(zeros, funcs, tol=1.e-2):
-    """Polishes the given zeros of the functions to a better accuracy.
-
-    Resolves with finer tolerances in a box around the zeros.
-
-    Parameters
-    ----------
-    zeros : numpy array
-        The given zeros.
-    funcs : list
-        The functions to find the zeros of.
-    tol : float
-        How big of a box around the found zeros to solve on.
-
-=======
->>>>>>> cb49b26f
     Returns
     -------
     polish_zeros : numpy
         The polished zeros.
-<<<<<<< HEAD
     """    
-=======
-    """
->>>>>>> cb49b26f
     if len(zeros) == 0:
         return zeros
     dim = zeros.shape[1]
@@ -692,27 +651,24 @@
         for deg0 in range(coeff.shape[0], deg+1):
             initial_mons += mon_combos_limited_wrap(deg0, dim, coeff.shape)
         mons = np.array(initial_mons).T
-        slices = [mons[i] for i in range(dim)]
+        slices = tuple([mons[i] for i in range(dim)])
         slice_error = np.sum(np.abs(coeff[slices]))
         if slice_error + error > approx_tol:
             all_triangular = False
         else:
             coeff[slices] = 0
             deg = coeff.shape[0]-1
-<<<<<<< HEAD
             while deg > 1:
-=======
-            while True:
->>>>>>> cb49b26f
                 mons = mon_combos_limited_wrap(deg, dim, coeff.shape)
                 slices = [] #becomes the indices of the terms of degree deg
                 mons = np.array(mons).T
                 for i in range(dim):
                     slices.append(mons[i])
+                slices = tuple(slices)
                 slice_error = np.sum(np.abs(coeff[slices]))
                 if slice_error + error > approx_tol:
                     if deg < coeff.shape[0]-1:
-                        slices = [slice(0,deg+1)]*dim
+                        slices = tuple([slice(0,deg+1)]*dim)
                         coeff = coeff[slices]
                     break
                 else:
@@ -720,7 +676,7 @@
                     coeff[slices] = 0
                     deg-=1
                     if deg == 1:
-                        slices = [slice(0,2)]*dim
+                        slices = tuple([slice(0,2)]*dim)
                         coeff = coeff[slices]
                         break
         coeffs[num] = coeff
@@ -752,11 +708,7 @@
         A list of all the monomials.
     '''
     return mon_combos_limited([0]*dim,deg,shape)
-<<<<<<< HEAD
-    
-=======
-
->>>>>>> cb49b26f
+
 def mon_combos_limited(mon, remaining_degrees, shape, cur_dim = 0):
     '''Finds all the monomials of a given degree that fits in a given shape and returns them. Works recursively.
 

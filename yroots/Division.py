import numpy as np
import itertools
from scipy.linalg import solve_triangular, eig, qr
from yroots.polynomial import MultiCheb, MultiPower, is_power
from yroots.MacaulayReduce import add_polys, rrqr_reduceMacaulay, rrqr_reduceMacaulay2
from yroots.utils import get_var_list, slice_top, row_swap_matrix, \
                              mon_combos, newton_polish, MacaulayError
import warnings

def division(polys, divisor_var=0, tol=1.e-12, verbose=False, polish=False):
    '''Calculates the common zeros of polynomials using a division matrix.

    Parameters
    --------
    polys: list of MultiCheb Polynomials
        The polynomials for which the common roots are found.
    divisor_var : int
        What variable is being divided by. 0 is x, 1 is y, etc. Defaults to x.
    tol : float
        The tolerance parameter for the Macaulay Reduce.
    verbose : bool
        If True prints information about the solve.
    polish: bool
        If True runs a newton polish on the zeros before returning.

    Returns
    -----------
    zeros : numpy array
        The common roots of the polynomials. Each row is a root.
    '''
#     if divisor_var == 1:
#         print('TRYING AGAIN')
#     for poly in polys:
#         print(poly.coeff)
    
    
    #This first section creates the Macaulay Matrix with the monomials that don't have
    #the divisor variable in the first columns.
    power = is_power(polys)
    dim = polys[0].dim
    
    get_divvar_coord_from_eigval = not power

    matrix_degree = np.sum(poly.degree for poly in polys) - len(polys) + 1

    poly_coeff_list = []
    for poly in polys:
        poly_coeff_list = add_polys(matrix_degree, poly, poly_coeff_list)

    matrix, matrix_terms, cuts = create_matrix(poly_coeff_list, matrix_degree, dim, divisor_var)

    if verbose:
        np.set_printoptions(suppress=False, linewidth=200)
        print('\nStarting Macaulay Matrix\n', matrix)
        print('\nColumns in Macaulay Matrix\nFirst element in tuple is degree of x monomial, Second element is degree of y monomial \n', matrix_terms)
        print('\nLocation of Cuts in the Macaulay Matrix into [ Mb | M1* | M2* ]\n', cuts)

    #If bottom left is zero only does the first QR reduction on top part of matrix (for speed). Otherwise does it on the whole thing
    if np.allclose(matrix[cuts[0]:,:cuts[0]], 0):
        matrix, matrix_terms = rrqr_reduceMacaulay2(matrix, matrix_terms, cuts, accuracy=tol)
    else:
        matrix, matrix_terms = rrqr_reduceMacaulay(matrix, matrix_terms, cuts, accuracy=tol)
        
    rows,columns = matrix.shape

    VB = matrix_terms[matrix.shape[0]:]
    
    matrix = np.hstack((np.eye(rows),solve_triangular(matrix[:,:rows],matrix[:,rows:])))

    if verbose:
        np.set_printoptions(suppress=True, linewidth=200)
        print("\nFinal Macaulay Matrix\n", matrix)
        print("\nColumns in Macaulay Matrix\n", matrix_terms)

    #------------> chebyshev
    if not power:
        #Builds the inverse matrix. The terms are the vector basis as well as y^k/x terms for all k. Reducing
        #this matrix allows the y^k/x terms to be reduced back into the vector basis.
        x_pows_over_y = matrix_terms[np.where(matrix_terms[:,divisor_var] == 0)[0]]
        x_pows_over_y[:,divisor_var] = -np.ones(x_pows_over_y.shape[0], dtype = 'int')
        inv_matrix_terms = np.vstack((x_pows_over_y, VB))
        inv_matrix = np.zeros([len(x_pows_over_y),len(inv_matrix_terms)])

        #A bunch of different dictionaries are used below for speed purposes and to prevent repeat calculations.

        #A dictionary of term in inv_matrix_terms to their spot in inv_matrix_terms.
        inv_spot_dict = dict()
        spot = 0
        for term in inv_matrix_terms:
            inv_spot_dict[tuple(term)] = spot
            spot+=1

        #A dictionary of terms on the diagonal to their reduction in the vector basis.
        diag_reduction_dict = dict()
        for i in range(matrix.shape[0]):
            term = matrix_terms[i]
            diag_reduction_dict[tuple(term)] = matrix[i][-len(VB):]

        #A dictionary of terms to the terms in their quotient when divided by x. (symbolically)
        divisor_terms_dict = dict()
        for term in matrix_terms:
            divisor_terms_dict[tuple(term)] = get_divisor_terms(term, divisor_var)

        #A dictionary of terms to their quotient when divided by x. (in the vector basis)
        term_divide_dict = dict()
        for term in matrix_terms[-len(VB):]:
            term_divide_dict[tuple(term)] = divide_term(term, inv_matrix_terms, inv_spot_dict, diag_reduction_dict,
                                                          len(VB), divisor_terms_dict)

        #Builds the inv_matrix by dividing the rows of matrix by x.
        for i in range(cuts[0]):
            inv_matrix[i] = divide_row(matrix[i][-len(VB):], matrix_terms[-len(VB):], term_divide_dict, len(inv_matrix_terms))
            spot = matrix_terms[i]
            spot[divisor_var] -= 1
            inv_matrix[i][inv_spot_dict[tuple(spot)]] += 1

        #Reduces the inv_matrix to solve for the y^k/x terms in the vector basis.
        Q,R = qr(inv_matrix)

        inv_solutions = np.hstack((np.eye(R.shape[0]),solve_triangular(R[:,:R.shape[0]], R[:,R.shape[0]:])))

        #A dictionary of term in the vector basis to their spot in the vector basis.
        VB_spot_dict = dict()
        spot = 0
        for row in VB:
            VB_spot_dict[tuple(row)] = spot
            spot+=1

        #A dictionary of terms of type y^k/x to their reduction in the vector basis.
        inv_reduction_dict = dict()
        for i in range(len(inv_solutions)):
            inv_reduction_dict[tuple(inv_matrix_terms[i])] = inv_solutions[i][len(inv_solutions):]

        #Builds the division matrix and finds the eigenvalues and eigenvectors.
        division_matrix = build_division_matrix(VB, VB_spot_dict, diag_reduction_dict, inv_reduction_dict, divisor_terms_dict)
        #<---------end Chebyshev
    else:
        #--------->Power
        basisDict = makeBasisDict(matrix, matrix_terms, VB)

        #Dictionary of terms in the vector basis their spots in the matrix.
        VBdict = {}
        spot = 0
        for row in VB:
            VBdict[tuple(row)] = spot
            spot+=1

        # Build division matrix
        division_matrix = np.zeros((len(VB), len(VB)))
        for i in range(VB.shape[0]):
            var = np.zeros(dim)
            var[divisor_var] = 1
            term = tuple(VB[i] - var)
            if term in VBdict:
                division_matrix[VBdict[term]][i] += 1
            else:
                division_matrix[:,i] -= basisDict[term]
        #<----------end Power

    vals, vecs = eig(division_matrix,left=True,right=False)
    #conjugate because scipy gives the conjugate eigenvector
    vecs = vecs.conj()
    
    vals2, vecs2 = eig(vecs)
    sorted_vals2 = np.sort(np.abs(vals2))
<<<<<<< HEAD
    if sorted_vals2[0] < 1.e-15:
        raise MacaulayError("The Division Matrix was ill-conditioned")
    if sorted_vals2[0]/sorted_vals2[-1] < tol:
=======
#     print(sorted_vals2[-1]/sorted_vals2[0])
    if sorted_vals2[0] < 1.e-15:
        raise MacaulayError("The Division Matrix was ill-conditioned")
    if sorted_vals2[-1]/sorted_vals2[0] > 1.e8:
>>>>>>> c602cd66
        raise MacaulayError("The Division Matrix was ill-conditioned")

    if verbose:
        print("\nDivision Matrix\n", np.round(division_matrix[::-1,::-1], 2))
        print("\nLeft Eigenvectors (as rows)\n", vecs.T)
    if not power:
        if np.max(np.abs(vals)) > 1.e6:
            raise MacaulayError("Root from eigenvalue too small, can't find zeros stabiliy")
    
    #Calculates the zeros, the x values from the eigenvalues and the y values from the eigenvectors.
    zeros = list()
    
<<<<<<< HEAD
=======
#     print(1/vals)
#     from matplotlib import pyplot as plt
#     contour_colors = ['#003cff','k'] #royal blue and black
#     x = np.linspace(-1.,1.,100)
#     y = np.linspace(-1.,1.,100)
#     X,Y = np.meshgrid(x,y)
#     for i in range(dim):
#         Z = np.zeros_like(X)
#         for spot,num in np.ndenumerate(X):
#             Z[spot] = polys[i]([X[spot],Y[spot]])
#         plt.contour(X,Y,Z,levels=[0],colors=contour_colors[i])
#     plt.show()

>>>>>>> c602cd66
    for i in range(len(vals)):
        if power and abs(vecs[-1][i]) < 1.e-3:
            #This root has magnitude greater than 1, will possibly generate a false root due to instability
            continue
#         if np.abs(np.imag(vals[i])) < 1.e-5:
#             if np.abs(vals[i] > 1):
#                 print(1/vals[i], vecs[-2,i]/vecs[-1,i])
        root = np.zeros(dim, dtype=complex)
        for spot in range(0,divisor_var):
            root[spot] = vecs[-(2+spot)][i]/vecs[-1][i]
        for spot in range(divisor_var+1,dim):
            root[spot] = vecs[-(1+spot)][i]/vecs[-1][i]

        root[divisor_var] = 1/vals[i]

        if polish:
            root = newton_polish(polys,root,tol = tol)

        #throw out bad roots in cheb
        if not power:
            if np.any([abs(poly(root)) > 1.e-1 for poly in polys]):
                continue

        zeros.append(root)

    zeros = np.array(zeros)

    return zeros

def get_matrix_terms(poly_coeffs, dim, divisor_var):
    '''Finds the terms in the Macaulay matrix.

    Parameters
    --------
    poly_coeffs: list
        A list of numpy arrays that contain the coefficients of the polynomials to go into the Macaualy Matrix.
    dim : int
        The dimension of the polynomials in the matrix.
    divisor_var : int
        What variable is being divided by. 0 is x, 1 is y, etc.

    Returns
    -----------
    matrix_terms : numpy array
        The matrix_terms. The ith row is the term represented by the ith column of the matrix.
    cuts : tuple
        When the matrix is reduced it is split into 3 parts with restricted pivoting. These numbers indicate
        where those cuts happen.
    '''
    matrix_term_set_y= set()
    matrix_term_set_other= set()
    for coeffs in poly_coeffs:
        for term in zip(*np.where(coeffs != 0)):
            if term[divisor_var] == 0:
                matrix_term_set_y.add(term)
            else:
                matrix_term_set_other.add(term)
    try:
        base = np.zeros(dim, dtype = 'int')
        base[divisor_var] = 1
        matrix_term_set_other.remove(tuple(base))
        matrix_term_end = base.copy()
    except KeyError as e:
        raise MacaulayError('Key Error Thrown in get_matrix_terms; probably linear')

    #sorts the terms that do include the variable to be divided by into submatrices
    #matrix_term_end terms are always include in the basisDict
    #matrix_term_set_other are included only as needed

    try:
        for i in range(dim):
            if i != divisor_var:
                base[i] = 1
                term = tuple(base)
                matrix_term_set_other.remove(term)
                matrix_term_end = np.vstack((term,matrix_term_end))
                base[i] = 0
    except KeyError as e:
        raise MacaulayError('Key Error Thrown in get_matrix_terms; probably linear')

    matrix_terms = np.vstack((np.vstack(matrix_term_set_y),np.vstack(matrix_term_set_other),matrix_term_end))
    return matrix_terms, tuple([len(matrix_term_set_y), len(matrix_term_set_y)+len(matrix_term_set_other)])

def makeBasisDict(matrix, matrix_terms, VB):
    '''Calculates and returns the basisDict.

    This is a dictionary of the terms on the diagonal of the reduced Macaulay matrix to the terms in the Vector Basis.
    It is used to create the multiplication matrix in root_finder.

    Parameters
    --------
    matrix: numpy array
        The reduced Macaulay matrix.
    matrix_terms : numpy array
        The terms in the matrix. The i'th row is the term represented by the i'th column of the matrix.
    VB : numpy array
        Each row is a term in the vector basis.

    Returns
    -----------
    basisDict : dict
        Maps terms on the diagonal of the reduced Macaulay matrix (tuples) to numpy arrays of the shape remainder_shape
        that represent the terms reduction into the Vector Basis.
    '''
    basisDict = {}
    VBSet = set()
    for i in VB:
        VBSet.add(tuple(i))

    #We don't actually need most of the rows, so we only get the ones we need.
    neededSpots = set()
    for term, mon in itertools.product(VB,get_var_list(VB.shape[1])):
        if tuple(term-mon) not in VBSet:
            neededSpots.add(tuple(term-mon))

    for i in range(matrix.shape[0]):
        term = tuple(matrix_terms[i])
        if term not in neededSpots:
            continue
        basisDict[term] = matrix[i][matrix.shape[0]:]
    return basisDict

def create_matrix(poly_coeffs, degree, dim, divisor_var):
    ''' Builds a Macaulay matrix for reduction.

    Parameters
    ----------
    poly_coeffs : list.
        Contains numpy arrays that hold the coefficients of the polynomials to be put in the matrix.
    degree : int
        The degree of the Macaulay Matrix
    dim : int
        The dimension of the polynomials going into the matrix.
    divisor_var : int
        What variable is being divided by. 0 is x, 1 is y, etc. Defaults to x.

    Returns
    -------
    matrix : 2D numpy array
        The Macaulay matrix.
    matrix_terms : numpy array
        The ith row is the term represented by the ith column of the matrix.
    cuts : tuple
        When the matrix is reduced it is split into 3 parts with restricted pivoting. These numbers indicate
        where those cuts happen.
    '''
    bigShape = [degree+1]*dim

    matrix_terms, cuts = get_matrix_terms(poly_coeffs, dim, divisor_var)

    #Get the slices needed to pull the matrix_terms from the coeff matrix.
    matrix_term_indexes = list()
    for row in matrix_terms.T:
        matrix_term_indexes.append(row)

    #Adds the poly_coeffs to flat_polys, using added_zeros to make sure every term is in there.
    added_zeros = np.zeros(bigShape)
    flat_polys = list()
    for coeff in poly_coeffs:
        slices = slice_top(coeff)
        added_zeros[slices] = coeff
        flat_polys.append(added_zeros[tuple(matrix_term_indexes)])
        added_zeros[slices] = np.zeros_like(coeff)
        coeff = 0
    poly_coeffs = 0

    #Make the matrix. Reshape is faster than stacking.
    matrix = np.reshape(flat_polys, (len(flat_polys),len(matrix_terms)))

    #Sorts the rows of the matrix so it is close to upper triangular.
    matrix = row_swap_matrix(matrix)
    return matrix, matrix_terms, cuts

def divide_row(coeffs, terms, term_divide_dict, length):
    """Divides a row of the matrix by the divisor variable..

    Parameters
    ----------
    coeffs : numpy array.
        The numerical values of the terms we want to divide by x.
    terms: numpy array
        The terms corresponding to the numerical values.
    term_divide_dict: dictionary
        Maps each term as a tuple to a numpy array representing that term divided by x.
    length : int
        The length of the rows in the inv_matrix.
    Returns
    -------
    new_row : numpy array
        The row we get in the inverse_matrix by dividing the first row by x.
    """
    new_row = np.zeros(length)
    for i in range(len(coeffs)):
        new_row+=coeffs[i]*term_divide_dict[tuple(terms[i])]
    return new_row

def divide_term(term, inv_matrix_terms, inv_spot_dict, diag_reduction_dict, VB_size, divisor_terms_dict):
    """Divides a term of the matrix by the divisor variable.

    Parameters
    ----------
    term: numpy array
        The term to divide.
    inv_matrix_terms: numpy array
        The terms in the inverse matrix.
    inv_spot_dict : dictionary
        A dictionary of term in inv_matrix_terms to their spot in inv_matrix_terms.
    diag_reduction_dict : dictionary
        A dictionary of terms on the diagonal to their reduction in the vector basis.
    VB_size : int
        The number of elements in the vector basis.
    divisor_terms_dict : dictionary
        A dictionary of terms to the terms in their dividend when divided by x.

    Returns
    -------
    row : numpy array
        The row we get in the inverse_matrix by dividing the term by x.
    """
    row = np.zeros(len(inv_matrix_terms))
    divisor_terms = divisor_terms_dict[tuple(term)]
    parity = 1
    for spot in divisor_terms[:-1]:
        if tuple(spot) in inv_spot_dict:
            row[inv_spot_dict[tuple(spot)]] += parity*2
        else:
            row[-VB_size:] -= 2*parity*diag_reduction_dict[tuple(spot)]
        parity*=-1
    spot = divisor_terms[-1]
    if tuple(spot) in inv_spot_dict:
        row[inv_spot_dict[tuple(spot)]] += parity
    else:
        row[-VB_size:] -= parity*diag_reduction_dict[tuple(spot)]
    return row

def get_divisor_terms(term, divisor_var):
    """Finds the terms that will be present when dividing a given term by x.

    Parameters
    ----------
    term: numpy array
        The term to divide.
    divisor_var : int
        What variable is being divided by. 0 is x, 1 is y, etc.

    Returns
    -------
    terms : numpy array
        Each row is a term that will be in the quotient.
    """
    dim = len(term)
    diff = np.zeros(dim)
    diff[divisor_var] = 1
    initial = term - diff
    height = term[divisor_var]//2+1
    terms = np.vstack([initial.copy() for i in range(height)])
    dec = 0
    for i in range(terms.shape[0]):
        terms[i][divisor_var]-=2*dec
        dec+=1
    return terms

def build_division_matrix(VB, VB_spot_dict, diag_reduction_dict, inv_reduction_dict, divisor_terms_dict):
    """Builds the division matrix.

    Parameters
    ----------
    VB: numpy array
        The vector basis.
    VB_spot_dict : dictionary
        A dictionary of term in the vector basis to their spot in the vector basis.
    diag_reduction_dict : dictionary
        A dictionary of terms on the diagonal to their reduction in the vector basis.
    inv_reduction_dict : dictionary
        A dictionary of terms of type y^k/x to their reduction in the vector basis.
    divisor_terms_dict : dictionary
        A dictionary of terms to the terms in their dividend when divided by x.

    Returns
    -------
    div_matrix : numpy array
        The division matrix.
    """
    div_matrix = np.zeros((len(VB), len(VB)))
    for i in range(len(VB)):
        term = VB[i]
        terms = divisor_terms_dict[tuple(term)]
        parity = 1
        for spot in terms[:-1]:
            if tuple(spot) in VB_spot_dict:
                div_matrix[VB_spot_dict[tuple(spot)]][i]+=2*parity
            else:
                div_matrix[:,i] -= 2*parity*diag_reduction_dict[tuple(spot)][-len(VB):]
            parity *= -1
        spot = terms[-1]
        if tuple(spot) in diag_reduction_dict:
            div_matrix[:,i] -= parity*diag_reduction_dict[tuple(spot)][-len(VB):]
        else:
            div_matrix[:,i] -= parity*inv_reduction_dict[tuple(spot)]
    return div_matrix<|MERGE_RESOLUTION|>--- conflicted
+++ resolved
@@ -28,19 +28,11 @@
     zeros : numpy array
         The common roots of the polynomials. Each row is a root.
     '''
-#     if divisor_var == 1:
-#         print('TRYING AGAIN')
-#     for poly in polys:
-#         print(poly.coeff)
-    
-    
     #This first section creates the Macaulay Matrix with the monomials that don't have
     #the divisor variable in the first columns.
     power = is_power(polys)
     dim = polys[0].dim
     
-    get_divvar_coord_from_eigval = not power
-
     matrix_degree = np.sum(poly.degree for poly in polys) - len(polys) + 1
 
     poly_coeff_list = []
@@ -163,16 +155,9 @@
     
     vals2, vecs2 = eig(vecs)
     sorted_vals2 = np.sort(np.abs(vals2))
-<<<<<<< HEAD
     if sorted_vals2[0] < 1.e-15:
         raise MacaulayError("The Division Matrix was ill-conditioned")
     if sorted_vals2[0]/sorted_vals2[-1] < tol:
-=======
-#     print(sorted_vals2[-1]/sorted_vals2[0])
-    if sorted_vals2[0] < 1.e-15:
-        raise MacaulayError("The Division Matrix was ill-conditioned")
-    if sorted_vals2[-1]/sorted_vals2[0] > 1.e8:
->>>>>>> c602cd66
         raise MacaulayError("The Division Matrix was ill-conditioned")
 
     if verbose:
@@ -185,29 +170,10 @@
     #Calculates the zeros, the x values from the eigenvalues and the y values from the eigenvectors.
     zeros = list()
     
-<<<<<<< HEAD
-=======
-#     print(1/vals)
-#     from matplotlib import pyplot as plt
-#     contour_colors = ['#003cff','k'] #royal blue and black
-#     x = np.linspace(-1.,1.,100)
-#     y = np.linspace(-1.,1.,100)
-#     X,Y = np.meshgrid(x,y)
-#     for i in range(dim):
-#         Z = np.zeros_like(X)
-#         for spot,num in np.ndenumerate(X):
-#             Z[spot] = polys[i]([X[spot],Y[spot]])
-#         plt.contour(X,Y,Z,levels=[0],colors=contour_colors[i])
-#     plt.show()
-
->>>>>>> c602cd66
     for i in range(len(vals)):
         if power and abs(vecs[-1][i]) < 1.e-3:
             #This root has magnitude greater than 1, will possibly generate a false root due to instability
             continue
-#         if np.abs(np.imag(vals[i])) < 1.e-5:
-#             if np.abs(vals[i] > 1):
-#                 print(1/vals[i], vecs[-2,i]/vecs[-1,i])
         root = np.zeros(dim, dtype=complex)
         for spot in range(0,divisor_var):
             root[spot] = vecs[-(2+spot)][i]/vecs[-1][i]

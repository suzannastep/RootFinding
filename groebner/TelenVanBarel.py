from operator import itemgetter
import itertools
import numpy as np
import math
from scipy.linalg import lu, qr, solve_triangular, inv, solve, svd
from numpy.linalg import cond
from groebner.polynomial import Polynomial, MultiCheb, MultiPower
from scipy.sparse import csc_matrix, vstack
from groebner.utils import Term, row_swap_matrix, fill_size, clean_zeros_from_matrix, triangular_solve, divides
import matplotlib.pyplot as plt
import time
from collections import defaultdict

def TelenVanBarel(initial_poly_list, global_accuracy = 1.e-10):
    """
    Macaulay will take a list of polynomials and use them to construct a Macaulay matrix.

    parameters
    --------
    initial_poly_list: A list of polynomials
    global_accuracy: How small we want a number to be before assuming it is zero.
    --------

    Returns
    -----------
    Reduced Macaulay matrix that can be passed into the root finder.
    -----------
    """
    times = {}
    startTime = time.time()
    MultiCheb.clearTime()
    MultiPower.clearTime()
    Polynomial.clearTime()

    Power = bool
    if all([type(p) == MultiPower for p in initial_poly_list]):
        Power = True
    elif all([type(p) == MultiCheb for p in initial_poly_list]):
        Power = False
    else:
        print([type(p) == MultiPower for p in initial_poly_list])
        raise ValueError('Bad polynomials in list')

    poly_coeff_list = []
    degree = find_degree(initial_poly_list)

    startAdding = time.time()
    for i in initial_poly_list:
        poly_coeff_list = add_polys(degree, i, poly_coeff_list)
    endAdding = time.time()
    times["adding polys"] = (endAdding - startAdding)

    startCreate = time.time()
    matrix, matrix_terms, matrix_shape_stuff = create_matrix(poly_coeff_list, initial_poly_list)
    endCreate = time.time()
    times["create matrix"] = (endCreate - startCreate)
<<<<<<< HEAD

=======
            
>>>>>>> f03c546d
    startReduce = time.time()
    matrix, matrix_terms = rrqr_reduceTelenVanBarel(matrix, matrix_terms, matrix_shape_stuff,
                                                        global_accuracy = global_accuracy)
    matrix = clean_zeros_from_matrix(matrix)
    non_zero_rows = np.sum(abs(matrix),axis=1) != 0
    matrix = matrix[non_zero_rows,:] #Only keeps the non_zero_polymonials
    endReduce = time.time()
    times["reduce matrix"] = (endReduce - startReduce)

    #plt.matshow([i==0 for i in matrix])

    startTri = time.time()
    matrix = triangular_solve(matrix)
    matrix = clean_zeros_from_matrix(matrix)
    endTri = time.time()
    times["triangular solve"] = (endTri - startTri)
    
    startBasisDict = time.time()
    VB = matrix_terms[matrix.shape[0]:]
    basisDict = makeBasisDict(matrix, matrix_terms, VB)
<<<<<<< HEAD
    endGetPolys = time.time()
    times["get polys"] = (endGetPolys - startGetPolys)

=======
    endBasisDict = time.time()
    times["basisDict"] = (endBasisDict - startBasisDict)
    
>>>>>>> f03c546d
    endTime = time.time()
    print("TelenVanBarel run time is {} seconds".format(endTime-startTime))
    print(times)
    Polynomial.printTime()
    return basisDict, VB

def makeBasisDict(matrix, matrix_terms, VB):
    '''
    Take a matrix that has been traingular solved and returns a dictionary mapping the pivot columns terms
    behind them, all of which will be in the vector basis. All the matrixes that are mapped to will be the same shape.
    '''
    remainder_shape = np.maximum.reduce([mon for mon in VB])
    remainder_shape += np.ones_like(remainder_shape)
    basisDict = {}
    for i in range(matrix.shape[0]):
        remainder = np.zeros(remainder_shape)
        row = matrix[i]
        pivotSpot = matrix_terms[i]
        row[i] = 0
        for spot in np.where(row != 0)[0]:
            remainder[matrix_terms[spot]] = row[spot]
        basisDict[pivotSpot] = remainder
    return basisDict

def find_degree(poly_list):
    '''
    Takes a list of polynomials and finds the degree needed for a Macaulay matrix.
    Adds the degree of each polynomial and then subtracts the total number of polynomials and adds one.

    Example:
        For polynomials [P1,P2,P3] with degree [d1,d2,d3] the function returns d1+d2+d3-3+1
    '''
    degree_needed = 0
    for poly in poly_list:
        degree_needed += poly.degree
    return ((degree_needed - len(poly_list)) + 1)

def mon_combos(mon, numLeft, spot = 0):
    '''
    This function finds all the monomials up to a given degree (here numLeft) and returns them.
    mon is a tuple that starts as all 0's and gets changed as needed to get all the monomials.
    numLeft starts as the dimension, but as the code goes is how much can still be added to mon.
    spot is the place in mon we are currently adding things to.
    Returns a list of all the possible monomials.
    '''
    answers = list()
    if len(mon) == spot+1: #We are at the end of mon, no more recursion.
        for i in range(numLeft+1):
            mon[spot] = i
            answers.append(mon.copy())
        return answers
    if numLeft == 0: #Nothing else can be added.
        answers.append(mon.copy())
        return answers
    temp = mon.copy() #Quicker than copying every time inside the loop.
    for i in range(numLeft+1): #Recursively add to mon further down.
        temp[spot] = i
        answers += mon_combos(temp, numLeft-i, spot+1)
    return answers

def mon_combosFull(mon, numLeft, spot = 0):
    '''
    Same as mon_combos but returns only monomials OF the degree, not those less than it.
    '''
    answers = list()
    if len(mon) == spot+1: #We are at the end of mon, no more recursion.
        mon[spot] = numLeft
        answers.append(mon.copy())
        return answers
    if numLeft == 0: #Nothing else can be added.
        answers.append(mon.copy())
        return answers
    temp = mon.copy() #Quicker than copying every time inside the loop.
    for i in range(numLeft+1): #Recursively add to mon further down.
        temp[spot] = i
        answers += mon_combosFull(temp, numLeft-i, spot+1)
    return answers

def add_polys(degree, poly, poly_coeff_list):
    """
    Take each polynomial and adds it to a poly_list
    Then uses monomial multiplication and adds all polynomials with degree less than
        or equal to the total degree needed.
    Returns a list of polynomials.
    """
    poly_coeff_list.append(poly.coeff)
    deg = degree - poly.degree
    dim = poly.dim
    mons = mon_combos(np.zeros(dim, dtype = int),deg)
    mons = mons[1:]
    for i in mons:
        poly_coeff_list.append(poly.mon_mult(i, returnType = 'Matrix'))
    return poly_coeff_list

def in_basis(highest, term):
    '''
    Returns True if term divides one of highest. False otherwise.
    '''
    for mon in highest:
        if divides(term,mon):
            return True
    return False

def sort_matrix(matrix, matrix_terms, initial_polys):
    '''
    Takes a matrix and matrix_terms (holding the terms in each column of the matrix), and sorts them both
    by the term order needed for TelenVanBarel reduction. So the highest terms come first, the x,y,z etc monomials last.
    Returns the sorted matrix and matrix_terms.
    '''
    degree = find_degree(initial_polys)
    num_initial_polys = len(initial_polys)
    highest = set()
    #Get a better way to determine highest stuff. Those that when multiplied by x,y,z etc don't fit a mon we have.
    dim = None
    '''
    for poly in initial_polys:
        degree_needed = poly.degree - degree
        dim = poly.dim
        mons = mon_combosFull(np.zeros(dim, dtype = int),degree_needed)
        for term in zip(*np.where(poly.coeff != 0)):
            for mon in mons:
                highest.add(mon+term)
    '''
    for term in matrix_terms:
        if sum(term) == degree:
            highest.add(term)
    
    
    xs = set()
    for i in range(num_initial_polys+1):
        for term in matrix_terms:
            for spot in range(len(term)):
                mon = np.zeros_like(term)
                mon[spot] = i
                mon = tuple(mon)
                if term == mon:
                    xs.add(term)
    others = set()
    for term in matrix_terms:
        if term not in xs and term not in highest:
            others.add(term)
    sorted_matrix_terms = list(highest) + list(others) + list(xs)

    order = np.zeros(len(matrix_terms), dtype = int)
    matrix_termsList = list(matrix_terms)
    for i in range(len(matrix_terms)):
        order[i] = matrix_termsList.index(sorted_matrix_terms[i])
    return matrix[:,order], sorted_matrix_terms, tuple([len(highest),len(others),len(xs)])

def clean_matrix(matrix, matrix_terms):
    '''
    Gets rid of columns in the matrix that are all zero and returns it and the updated matrix_terms.
    '''
    non_zero_monomial = np.sum(abs(matrix), axis=0) != 0
    matrix = matrix[:,non_zero_monomial] #Only keeps the non_zero_monomials
    matrix_terms = matrix_terms[non_zero_monomial] #Only keeps the non_zero_monomials
    return matrix, matrix_terms

def create_matrix(polys_coeffs, initial_polys):
    '''
    Takes a list of polynomial objects (polys) and uses them to create a matrix. That is ordered by the monomial
    ordering. Returns the matrix and the matrix_terms, a list of the monomials corresponding to the rows of the matrix.
    '''
    #Gets an empty polynomial whose lm all other polynomial divide into.
    bigShape = np.maximum.reduce([p.shape for p in polys_coeffs])
    #Gets a list of all the flattened polynomials.
    flat_polys = list()
    for coeff in polys_coeffs:
        #Gets a matrix that is padded so it is the same size as biggest, and flattens it. This is so
        #all flattened polynomials look the same.
        newMatrix = fill_size(bigShape, coeff)
        flat_polys.append(newMatrix.ravel())

    #Make the matrix
    matrix = np.vstack(flat_polys[::-1])

    #Makes matrix_terms, a list of all the terms in the matrix.
    terms = np.zeros(bigShape, dtype = tuple)
    for i,j in np.ndenumerate(terms):
        terms[i] = i
    matrix_terms = terms.ravel()

    #Gets rid of any columns that are all 0.
    matrix, matrix_terms = clean_matrix(matrix, matrix_terms)

    #Sorts the matrix and matrix_terms by term order.
    matrix, matrix_terms, matrix_shape_stuff = sort_matrix(matrix, matrix_terms, initial_polys)

    #Sorts the rows of the matrix so it is close to upper triangular.
    matrix = row_swap_matrix(matrix)
    return matrix, matrix_terms, matrix_shape_stuff

def rrqr_reduceTelenVanBarel(matrix, matrix_terms, matrix_shape_stuff, clean = False, global_accuracy = 1.e-10):
    '''
    Reduces a Telen Van Barel Macaulay matrix.
    '''
    highest_num = matrix_shape_stuff[0]
    others_num = matrix_shape_stuff[1]
    xs_num = matrix_shape_stuff[2]

    highest = matrix_terms[:highest_num]
    others = matrix_terms[highest_num:highest_num+others_num]
    xs = matrix_terms[highest_num+others_num:]

    A = matrix[:,:highest_num+others_num]

    Mhigh = matrix[:highest_num,highest_num+others_num:]
    Mlow = matrix[highest_num:,highest_num+others_num:]

    B = A[:highest_num,:highest_num]
    C = A[:highest_num,highest_num:]
    D = A[highest_num:,:highest_num]
    E = A[highest_num:,highest_num:]

    Q,R,P = qr(E, pivoting = True)
    Q1,R1,P1 = qr(B, pivoting = True)

    matrix = np.vstack((np.hstack((R1, Q1.T@(C[:,P]), Q1.T@Mhigh)), np.hstack((np.zeros_like(D), R, Q.T@Mlow))))
<<<<<<< HEAD

=======
    
    non_zero_rows = np.sum(abs(matrix),axis=1) > global_accuracy
    matrix = matrix[non_zero_rows,:] #Only keeps the non_zero_polymonials
    
>>>>>>> f03c546d
    highest = list(np.array(highest)[P1])
    others = list(np.array(others)[P])
    matrix_termsTemp = highest+others+xs
    #I need matrix_terms to have tuples but the above code makes it nd arrays. Annoying, but this flips it back.
    matrix_terms = list()
    for i in matrix_termsTemp:
        matrix_terms.append(tuple(i))

    return matrix, matrix_terms<|MERGE_RESOLUTION|>--- conflicted
+++ resolved
@@ -54,11 +54,7 @@
     matrix, matrix_terms, matrix_shape_stuff = create_matrix(poly_coeff_list, initial_poly_list)
     endCreate = time.time()
     times["create matrix"] = (endCreate - startCreate)
-<<<<<<< HEAD
-
-=======
-            
->>>>>>> f03c546d
+
     startReduce = time.time()
     matrix, matrix_terms = rrqr_reduceTelenVanBarel(matrix, matrix_terms, matrix_shape_stuff,
                                                         global_accuracy = global_accuracy)
@@ -75,19 +71,13 @@
     matrix = clean_zeros_from_matrix(matrix)
     endTri = time.time()
     times["triangular solve"] = (endTri - startTri)
-    
+
     startBasisDict = time.time()
     VB = matrix_terms[matrix.shape[0]:]
     basisDict = makeBasisDict(matrix, matrix_terms, VB)
-<<<<<<< HEAD
-    endGetPolys = time.time()
-    times["get polys"] = (endGetPolys - startGetPolys)
-
-=======
     endBasisDict = time.time()
     times["basisDict"] = (endBasisDict - startBasisDict)
-    
->>>>>>> f03c546d
+
     endTime = time.time()
     print("TelenVanBarel run time is {} seconds".format(endTime-startTime))
     print(times)
@@ -214,8 +204,8 @@
     for term in matrix_terms:
         if sum(term) == degree:
             highest.add(term)
-    
-    
+
+
     xs = set()
     for i in range(num_initial_polys+1):
         for term in matrix_terms:
@@ -306,14 +296,10 @@
     Q1,R1,P1 = qr(B, pivoting = True)
 
     matrix = np.vstack((np.hstack((R1, Q1.T@(C[:,P]), Q1.T@Mhigh)), np.hstack((np.zeros_like(D), R, Q.T@Mlow))))
-<<<<<<< HEAD
-
-=======
-    
+
     non_zero_rows = np.sum(abs(matrix),axis=1) > global_accuracy
     matrix = matrix[non_zero_rows,:] #Only keeps the non_zero_polymonials
-    
->>>>>>> f03c546d
+
     highest = list(np.array(highest)[P1])
     others = list(np.array(others)[P])
     matrix_termsTemp = highest+others+xs

from __future__ import division, print_function
import numpy as np
from scipy.signal import convolve, fftconvolve
from groebner.polynomial import Polynomial
from groebner.maxheap import Term
import itertools
import math
import time

"""
1/11/17
Author: Rex McArthur
Creates a class of n-dim Power Basis polynomials. Tracks leading term,
coefficents, and inculdes basic operations (+,*,scaler multip, etc.)
Assumes GRevLex ordering, but should be extended.
Mostly used for testing vs other solvers
"""

times = dict()
times["mon_mult_power"] = 0

class MultiPower(Polynomial):
    """
    _____ params _______
    dim: int, number of variables, dimension of polynomial system
    terms: int, highest term of single variable power polynomials
    coeff: list(terms**dim) or np.array ([terms,] * dim), coefficents in given ordering
    order: string, monomial ordering desired for Grobner calculations
    lead_term: list, the index of the current leading coefficent



    _____ methods ______
    next_step:
        input- Current: list, current location in ordering
        output- the next step in ordering
    """
    def printTime():
        print(times)

    def clearTime():
        times["mon_mult_power"] = 0

    def __init__(self, coeff, order='degrevlex', lead_term=None, clean_zeros = True):
        super(MultiPower, self).__init__(coeff, order, lead_term, clean_zeros)

    def __add__(self,other):
        '''
        Here we add an addition class.
        '''
        if self.shape != other.shape:
            new_self, new_other = self.match_size(self.coeff,other.coeff)
        else:
            new_self, new_other = self.coeff, other.coeff
        return MultiPower((new_self + new_other), clean_zeros = False)

    def __sub__(self,other, scale = 1):
        '''
        Here we subtract the two polys
        '''
        if self.shape != other.shape:
            new_self, new_other = self.match_size(self.coeff,other.coeff)
        else:
            new_self, new_other = self.coeff, other.coeff
        return MultiPower((new_self - (scale*new_other)), clean_zeros = False)

    def __mul__(self,other):
        '''
        here we add leading terms?
        '''
        if self.shape != other.shape:
            new_self, new_other = self.match_size(self.coeff,other.coeff)
        else:
            new_self, new_other = self.coeff, other.coeff

        return MultiPower(convolve(new_self, new_other))

    def __eq__(self,other):
        '''
        check if coeff matrix is the same
        '''
        if self.shape != other.shape:
            return False
        else:
            return np.allclose(self.coeff, other.coeff)

    def __ne__(self,other):
        '''
        check if coeff matrix is not the same same
        '''
        return not (self == other)

    def mon_mult(self, M, returnType = 'Poly'):
        '''
        M is a tuple of the powers in the monomial.
            Ex: x^3*y^4*z^2 would be input as (3,4,2)
        #P is the polynomial.
        '''
        M = np.array(M)
        start = time.time()
        tuple1 = []
        for i in M:
            list1 = (i,0)
            tuple1.append(list1)
<<<<<<< HEAD
=======
        poly = MultiPower(np.pad(self.coeff, tuple1, 'constant', constant_values = 0),
                          clean_zeros = False, lead_term = self.lead_term + M)
        end = time.time()
        times["mon_mult_power"] += (end-start)
>>>>>>> 362fb77a
        if returnType == 'Poly':
            poly = MultiPower(np.pad(self.coeff, tuple1, 'constant', constant_values = 0), 
                          clean_zeros = False, lead_term = self.lead_term + M)
            end = time.time()
            times["mon_mult_power"] += (end-start)
            return poly
        elif returnType == 'Matrix':
            matrix = np.pad(self.coeff, tuple1, 'constant', constant_values = 0)
            end = time.time()
            times["mon_mult_power"] += (end-start)
        return matrix

    def evaluate_at(self, point):
        super(MultiPower, self).evaluate_at(point)

        poly_value = 0
        for mon in self.monomialList():
            mon_value = 1
            for i in range(len(point)):
                var_value = pow(point[i], mon[i])
                mon_value *= pow(point[i], mon[i])
            mon_value *= self.coeff[mon]
            poly_value += mon_value

        if abs(poly_value) < 1.e-10:
            return 0
        else:
            return poly_value<|MERGE_RESOLUTION|>--- conflicted
+++ resolved
@@ -102,13 +102,6 @@
         for i in M:
             list1 = (i,0)
             tuple1.append(list1)
-<<<<<<< HEAD
-=======
-        poly = MultiPower(np.pad(self.coeff, tuple1, 'constant', constant_values = 0),
-                          clean_zeros = False, lead_term = self.lead_term + M)
-        end = time.time()
-        times["mon_mult_power"] += (end-start)
->>>>>>> 362fb77a
         if returnType == 'Poly':
             poly = MultiPower(np.pad(self.coeff, tuple1, 'constant', constant_values = 0), 
                           clean_zeros = False, lead_term = self.lead_term + M)

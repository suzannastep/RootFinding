--- conflicted
+++ resolved
@@ -47,7 +47,6 @@
     This makes the code WAY faster.
     '''
     matrix_polys = list()
-<<<<<<< HEAD
     
     old = old_polys
     new  = new_polys
@@ -105,51 +104,6 @@
                 old_polys.append(i)
             elif i in new:
                 new_polys.append(i)
-=======
-    original_lms
-
-    self.matrix_terms = []
-    self.np_matrix = np.array([])
-    self.term_set = set()
-    self.lead_term_set = set()
-    self.original_lms = set()
-    self.matrix_polys = list()
-
-    if final_time:
-        self._add_polys(self.new_polys + self.old_polys)
-        for poly in self.new_polys + self.old_polys:
-            self.original_lms.add(Term(poly.lead_term))
-    else:
-        old_polys = self.old_polys
-        new_polys = self.new_polys
-        polys = old_polys + new_polys
-
-        polys = utils.sorted_polys_monomial(polys)
-
-        self.old_polys = list()
-        self.new_polys = list()
-
-        lms = defaultdict(list)
-        for p in polys:
-            lms[p.lead_term].append(p)
-
-        # This list will contain one polynomial for each leading term,
-        # so all the leading terms will be unique
-        polys_with_unique_lm = list()
-
-        for i in lms:
-            # If there are multiple polynomials with the same leading term
-            # we add just one of them to polys_with_unique_lm and add the
-            # rest to the matrix for reduction.
-            if len(lms[i]) > 1:
-                # Why is this next line happening??
-                self.new_polys.append(lms[i][0])
-                # Removing ^ still passes all tests so....
-
-                polys_with_unique_lm.append(lms[i][0])
-                lms[i].remove(lms[i][0])
-                self._add_polys(lms[i]) #Still lets stuff be reduced if a poly reduces all of them.
->>>>>>> 329df047
             else:
                 raise ValueError("Where did this poly come from?")
     return old_polys, new_polys, matrix_polys
@@ -491,22 +445,6 @@
             p_list.append(poly)
     return p_list
 
-<<<<<<< HEAD
-
-
-
-
-
-
-
-
-
-
-
-
-
-def rrqr_reduce(matrix, clean = False, global_accuracy = 1.e-10):
-=======
 def row_echelon(matrix):
     '''Reduces the matrix to row echelon form and removes all zero rows.
 
@@ -537,7 +475,6 @@
     return reduced_matrix
 
 def get_new_polys(matrix, matrix_terms, old_polys, new_polys, triangular_solve = False, clean=False):
->>>>>>> 329df047
     '''
     Reduces the matrix fully using QR decomposition. Adds the
     new_poly's to old_poly's, and adds to new_poly's any polynomials created by

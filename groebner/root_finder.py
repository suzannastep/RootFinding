import numpy as np
from groebner.polynomial import Polynomial, MultiCheb, MultiPower, is_power
import itertools
<<<<<<< HEAD
from groebner.Macaulay import Macaulay, new_macaulay
=======
import warnings
from groebner.Macaulay import Macaulay
>>>>>>> a8e32bc7
from groebner.TelenVanBarel import TelenVanBarel
from groebner.utils import Term, get_var_list, divides, TVBError, InstabilityWarning, match_size
from groebner.gsolve import F4

'''
This module contains the tools necessary to find the points of the variety of the
ideal generated by a Groebner basis.
'''

def roots(polys, method = 'Groebner'):
    '''
    Finds the roots of the given list of polynomials.
<<<<<<< HEAD

    Parameters
=======
    parameters
>>>>>>> a8e32bc7
    ----------
    polys : list of polynomial objects
        Polynomials to find the common roots of.
    method : string
        The root finding method to be used. Can be either 'Groebner',
        'Macaulay', or 'TVB'.
    returns
    -------
    list of numpy arrays
        the common roots of the polynomials
    '''
    # Determine polynomial type
    poly_type = ''
    if (all(isinstance(p,MultiCheb) for p in polys)):
        poly_type = 'MultiCheb'
    elif (all(isinstance(p,MultiPower) for p in polys)):
        poly_type = 'MultiPower'
    else:
        raise ValueError('All polynomials must be the same type')

    if method == 'TVB':
        try:
            m_f, var_dict = TVBMultMatrix(polys, poly_type)
        except TVBError as e:
            if str(e) == "Doesn't have all x^n's on diagonal. Do linear transformation":
                ''' #Optionally have it do Groebner instead in thise case.
                warnings.warn("TVB method failed. Trying Groebner instead. Error message from TVB is - {}".format(e), InstabilityWarning)
                method = 'Groebner'
                GB, m_f, var_dict = groebnerMultMatrix(polys, poly_type, method)
                '''
                raise e
            elif str(e) == 'Polys are non-zero dimensional':
                return -1
            else:
                raise e
    else:
        GB, m_f, var_dict = groebnerMultMatrix(polys, poly_type, method)

    # both TVBMultMatrix and groebnerMultMatrix will return m_f as
    # -1 if the ideal is not zero dimensional or if there are no roots
    if type(m_f) == int:
        return -1

    # Get list of indexes of single variables and store vars that were not
    # in the vector space basis.
    dim = max(f.dim for f in polys)
    var_list = get_var_list(dim)
    var_indexes = [-1]*dim
    vars_not_in_basis = {}
    for i in range(len(var_list)):
        var = var_list[i] # x_i
        if var in var_dict:
            var_indexes[i] = var_dict[var]
        else:
            # maps the position in the root to its variable
            vars_not_in_basis[i] = var

    vnib = False
    if len(vars_not_in_basis) != 0:
        if method == 'TVB':
            print("This isn't working yet...")
            return -1
        vnib = True

    # Get left eigenvectors

    e = np.linalg.eig(m_f.T)
    eig = e[1]
    num_vectors = eig.shape[1]
<<<<<<< HEAD

    eig_vectors = [eig[:,i].tolist() for i in range(num_vectors)] # columns of eig

=======
        
    eig_vectors = [eig[:,i] for i in range(num_vectors)] # columns of eig
>>>>>>> a8e32bc7
    roots = []
    for v in eig_vectors:
        if v[var_dict[tuple(0 for i in range(dim))]] == 0:
            continue
        root = np.zeros(dim, dtype=complex)
        # This will always work because var_indexes and root have the
        # same length - dim - and var_indexes has the variables in the
        # order they should be in the root
        for i in range(dim):
            x_i_pos = var_indexes[i]
            if x_i_pos != -1:
                root[i] = v[x_i_pos]/v[var_dict[tuple(0 for i in range(dim))]]
        if vnib:
            # Go through the indexes of variables not in the basis in
            # decreasing order. It must be done in decreasing order for the
            # roots to be calculated correctly, since the vars with lower
            # indexes depend on the ones with higher indexes
            for pos in list(vars_not_in_basis.keys())[::-1]:
                GB_poly = _get_poly_with_LT(vars_not_in_basis[pos], GB)
                var_value = GB_poly.evaluate_at(root) * -1
                root[pos] = var_value
        roots.append(root)
        #roots.append(newton_polish(polys,root))
    return roots

def groebnerMultMatrix(polys, poly_type, method):
    '''
    Called by the main roots function to calculate the multiplication matrix
    if we are using the f4 Groebner or Macaulay implementation. It returns
    everything that the roots function needs to proceed with the root finding
    calculations.
<<<<<<< HEAD
    Parameters
    ----------
    polys : list of Polynomials
        Polynomials to find the common roots of.
    poly_type : string
        The type of the Polynomials in polys. "MultiCheb" or "MultiPower".

=======
>>>>>>> a8e32bc7
    Returns
    -------
        GB : list of polynomial objects
            The calculated groebner basis.
        m_f : 2D numpy array
            the multiplication matrix for a random polynomial f
        var_dict : dictionary of tuples to ints
            maps the variable to its location in the vector space basis, so if
            VB is [1, x, y, xy] then var_dict is {(1,0):1, (0,1):2}
    '''
    # Calculate groebner basis
    if method == 'Groebner':
        #G = Groebner(polys)
        #GB = G.solve()
        GB = F4(polys)
    elif method == 'Macaulay':
        GB = Macaulay(polys)
    else:
        GB = new_macaulay(polys)

    dim = max(g.dim for g in GB) # dimension of the polynomials

    # Get the random polynomial and check for finitely many solutions
    f, var_list = _random_poly(poly_type, dim)

    if not _finitelyManySolutions(GB, var_list):
        return (-1,-1,-1)

    # Get the vector space basis
    VB, var_dict = vectorSpaceBasis(GB)

    # Make the multiplication matrix
    m_f = multMatrix(f, GB, VB)

    return GB, m_f, var_dict

def sortVB(VB):
    '''
    Sorts the Vector Basis into degrevlex order so the eigensolve is faster (in theory).

    Parameters
    ----------
    VB : numpy array
        Each row in VB is a term in the vector basis.

    Returns
    -------
    VB : numpy array
        The vector basis sorted so the lowest terms are at the top.
    '''
    VBList = list()
    for i in VB:
        VBList.append(Term(i))

    return VB[np.argsort(VBList)]

def TVBMultMatrix(polys, poly_type):
    '''
    Finds the multiplication matrix using the reduced Macaulay matrix from the
    TVB method.

    Parameters
    ----------
    polys : array-like
        The polynomials to find the common zeros of
    poly_type : string
        The type of the polynomials in polys

    Returns
    -------
    multiplicationMatrix : 2D numpy array
        The multiplication matrix for a random polynomial f
    var_dict : dictionary
        Maps each variable to its position in the vector space basis
    '''
<<<<<<< HEAD
    basisDict, VB = TelenVanBarel(polys)

=======
    basisDict, VB, degree = TelenVanBarel(polys)
        
>>>>>>> a8e32bc7
    VB = sortVB(VB)

    dim = max(f.dim for f in polys)

    # Get random polynomial f
    f = _random_poly(poly_type, dim)[0]

    slices = list()
    for i in range(len(VB[0])):
        slices.append(VB.T[i])

    VBset = set()
    for mon in VB:
        VBset.add(tuple(mon))
<<<<<<< HEAD

    mMatrix = np.zeros((len(VB), len(VB)))

    # Build multiplication matrix m_f
    remainder_shape = np.maximum.reduce([mon for mon in VB])
    remainder_shape += np.ones_like(remainder_shape)
    remainder = np.zeros(remainder_shape)

=======
        
    # Build multiplication matrix m_f
    mMatrix = np.zeros((len(VB), len(VB)))
    remainder = np.zeros([degree]*dim)
    
>>>>>>> a8e32bc7
    for i in range(VB.shape[0]):
        f_coeff = f.mon_mult(VB[i], returnType = 'Matrix')
        for term in zip(*np.where(f_coeff != 0)):
            if term in VBset:
                remainder[term] += f_coeff[term]
            else:
                remainder[slices] -= f_coeff[term]*basisDict[term][slices]
        mMatrix[:,i] = remainder[slices]
        remainder[slices] = 0

    # Construct var_dict
    var_dict = {}
    for i in range(len(VB)):
        mon = VB[i]
        if np.sum(mon) == 1 or np.sum(mon) == 0:
            var_dict[tuple(mon)] = i

    return mMatrix, var_dict

def _finitelyManySolutions(GB, var_list):
<<<<<<< HEAD
    '''Returns true if the number of solutions N satisfies 1 <= N < infinity

    Parameters
    ----------
    GB : list of Polynomials
        Groebner basis

    Returns
    -------
    bool
        True if the number of solutions is nonzero and finite. False otherwise.
    '''
=======
    '''Returns true if the number of solutions N satisfies 1 <= N < infinity'''
>>>>>>> a8e32bc7

    # Check for no solutions
    if len(GB) == 1 and all([i==1 for i in GB[0].coeff.shape]):
        print("No solutions")
        return False

    # Check for infinitely many solutions
    if not _test_zero_dimensional(var_list, GB):
        print("Ideal is not zero-dimensional; cannot calculate roots.")
        return False

    return True

def sorted_polys_coeff(polys):
    '''
    Sorts the polynomials by how much bigger the leading coefficient is than the rest of the coeff matrix.
<<<<<<< HEAD

    Parameters
    ----------
    polys : list
        Polynomials to sort.

    Returns
    -------
    sorted_polys : list
        Sorted list of Polynomials.
=======
>>>>>>> a8e32bc7
    '''
    lead_coeffs = list()
    for poly in polys:
        lead_coeffs.append(np.abs(poly.lead_coeff)/np.sum(np.abs(poly.coeff))) #The lead_coeff to other stuff ratio.
    argsort_list = sorted(range(len(lead_coeffs)), key=lead_coeffs.__getitem__)[::-1]
    sorted_polys = list()
    for i in argsort_list:
        sorted_polys.append(polys[i])
    return sorted_polys

def multMatrix(poly, GB, basisList):
    '''
    Finds the matrix of the linear operator m_f on A = C[x_1,...,x_n]/I
    where f is the polynomial argument. The linear operator m_f is defined
    as m_f([g]) = [f]*[g] where [f] represents the coset of f in
    A. Since m_f is a linear operator on A, it can be represented by its
    matrix with respect to the vector space basis.
    parameters
    ----------
    poly : polynomial object
        The polynomial f for which to find the matrix m_f.
    GB: list of polynomial objects
        Polynomials that make up a Groebner basis for the ideal
    basisList : list of tuples
        The monomials that make up a basis for the vector space A
    returns
    -------
    multMatrix : square numpy array
        The matrix m_f
    '''
    basisSet = set(basisList)
    basisTerms = np.vstack(basisList)

    slices = list()
    for i in range(len(basisTerms[0])):
        slices.append(basisTerms.T[i])

    GB = sorted_polys_coeff(GB)

    # All polys in GB will be in the same dimension, so just match poly with
    # the first Groebner basis element
    poly = _match_poly_dim(poly, GB[0])[0]
    dim = len(basisList) # Dimension of the vector space basis

    multMatrix = np.zeros((dim, dim))
    for i in range(dim):
        monomial = basisList[i]
        poly_ = poly.mon_mult(monomial)
        multMatrix[:,i] = coordinateVector(poly_, GB, basisSet, slices)

    return multMatrix

def vectorSpaceBasis(GB):
    '''
    parameters
    ----------
    GB: list
<<<<<<< HEAD
        Polynomials that make up a Groebner basis for the ideal.

    Returns
=======
        polynomial objects that make up a Groebner basis for the ideal
    returns
>>>>>>> a8e32bc7
    -------
    basis : list
        tuples representing the monomials in the vector space basis
    var_to_pos_dict : dictionary
        maps each variable to its position in the vector space basis
    '''
    LT_G = [f.lead_term for f in GB]
    possibleVarDegrees = [range(max(tup)) for tup in zip(*LT_G)]
    possibleMonomials = itertools.product(*possibleVarDegrees)
    basis = []
    var_to_pos_dict = {}

    for mon in possibleMonomials:
        divisible = False
        for LT in LT_G:
            if divides(LT, mon):
                 divisible = True
                 break
        if not divisible:
            basis.append(mon)
            if (sum(mon) == 1) or (sum(mon) == 0):
                var_to_pos_dict[mon] = basis.index(mon)

    return basis, var_to_pos_dict

def coordinateVector(poly, GB, basisSet, slices):
    '''
    parameters
    ----------
    reducedPoly : polynomial object
        The polynomial for which to find the coordinate vector of its coset.
    GB : list of polynomial objects
        Polynomials that make up a Groebner basis for the ideal
    basisSet : set of tuples
        The monomials that make up a basis for the vector space
    slices : A list of np.arrays
        Contains the inexes of the vector basis so those spots can be pulled out of he coeff matrix quickly.
<<<<<<< HEAD

    Returns
=======
    returns
>>>>>>> a8e32bc7
    -------
    coordinateVector : numpy array
        The coordinate vector of the given polynomial's coset in
        A = C[x_1,...x_n]/I as a vector space over C
    '''

    poly_coeff = reduce_poly(poly, GB, basisSet)
    return poly_coeff[slices]

def reduce_poly(poly, divisors, basisSet, permitted_round_error=1e-10):
    '''
    Divides a polynomial by a set of divisor polynomials using the standard
    multivariate division algorithm and returns the remainder
    parameters
    ----------
    poly : polynomial object
        the polynomial to be divided by the Groebner basis
    divisors : list of polynomial objects
        polynomials to divide poly by
    basisSet : set of tuples
        The monomials that make up a basis for the vector space
    returns
    -------
    polynomial object
        the remainder of poly / divisors
    '''
    remainder_shape = np.maximum.reduce([p.shape for p in divisors])
    remainder = np.zeros(remainder_shape)

    for term in zip(*np.where(poly.coeff != 0)):
        if term in basisSet:
            remainder[term] += poly.coeff[term]
            poly.coeff[term] = 0
    poly.__init__(poly.coeff, clean_zeros = False)

    # while poly is not the zero polynomial
    while np.any(poly.coeff):
        divisible = False
        # Go through polynomials in set of divisors
        for divisor in divisors:
            poly, divisor = _match_poly_dim(poly, divisor)
            # If the LT of the divisor divides the LT of poly
            if divides(divisor.lead_term, poly.lead_term):
                # Get the quotient LT(poly)/LT(divisor)
                LT_quotient = np.subtract(poly.lead_term, divisor.lead_term)

                poly_to_subtract_coeff = divisor.mon_mult(LT_quotient, returnType = 'Matrix')
                # Match sizes of poly_to_subtract and poly so
                # poly_to_subtract.coeff can be subtracted from poly.coeff
                poly_coeff, poly_to_subtract_coeff = match_size(poly.coeff, poly_to_subtract_coeff)
                new_coeff = poly_coeff - \
                    (poly.lead_coeff/poly_to_subtract_coeff[tuple(divisor.lead_term+LT_quotient)])*poly_to_subtract_coeff

                new_coeff[np.where(np.abs(new_coeff) < permitted_round_error)]=0

                for term in zip(*np.where(new_coeff != 0)):
                    if term in basisSet:
                        remainder[term] += new_coeff[term]
                        new_coeff[term] = 0

                poly.__init__(new_coeff, clean_zeros = False)
                divisible = True
                break
    return remainder

def _random_poly(_type, dim):
    '''
    Generates a random polynomial that has the form
    c_1x_1 + c_2x_2 + ... + c_nx_n where n = dim and each c_i is a randomly
    chosen integer between 0 and 1000.
<<<<<<< HEAD

    Parameters
    ----------
    _type : string
        Type of Polynomial to generate. "MultiCheb" or "MultiPower".
    dim : int
        Degree of polynomial to generate (?).

    Returns
    -------
    Polynomial
        Randomly generated Polynomial.
=======
>>>>>>> a8e32bc7
    '''
    _vars = get_var_list(dim)

    random_poly_shape = [2 for i in range(dim)]

    random_poly_coeff = np.zeros(tuple(random_poly_shape), dtype=int)
    for var in _vars:
        random_poly_coeff[var] = np.random.randint(1000)

    if _type == 'MultiCheb':
        return MultiCheb(random_poly_coeff), _vars
    else:
        return MultiPower(random_poly_coeff), _vars

def _get_poly_with_LT(LT, GB):
<<<<<<< HEAD
    """Gets a polynomial from a Groebner basis with a given leading term

    Parameters
    ----------
    LT : ?
        Leading term to look for.
    GB : list of Polynomials
        Groebner basis.

    Returns
    -------
    poly : Polynomial
        Polynomial with leading term LT.
    """
=======
>>>>>>> a8e32bc7
    for poly in GB:
        if poly.lead_term == LT:
            return poly

def _test_zero_dimensional(_vars, GB):
    LT_list = [p.lead_term for p in GB]

    for var in _vars:
        exists_multiple = False
        for LT in LT_list:
            if np.linalg.matrix_rank(np.array([list(var), list(LT)])) == 1:
                exists_multiple = True
                break
        if not exists_multiple:
            return False

    return True

def _match_poly_dim(poly1, poly2):
    # Do nothing if they are already the same dimension
<<<<<<< HEAD
    """Reshape polynomials to have the same dimension

    Parameters
    ----------
    poly1, poly2 : Polynomial
        Polynomials to match shape of. Must be of same type ("MultiCheb" or "MultiPower")

    Returns
    -------
    poly1, poly2 : Polynomial
        Reshaped Polynomials
    """
=======
>>>>>>> a8e32bc7
    if poly1.dim == poly2.dim:
        return poly1, poly2

    poly_type = ''
    if type(poly1) == MultiPower and type(poly2) == MultiPower:
        poly_type = 'MultiPower'
    elif type(poly1) == MultiCheb and type(poly2) == MultiCheb:
        poly_type = 'MultiCheb'
    else:
        raise ValueError('Polynomials must be the same type')

    poly1_vars = poly1.dim
    poly2_vars = poly2.dim
    max_vars = max(poly1_vars, poly2_vars)

    if poly1_vars < max_vars:
         for j in range(max_vars-poly1_vars):
             coeff_reshaped = poly1.coeff[...,np.newaxis]
         if poly_type == 'MultiPower':
             poly1 = MultiPower(coeff_reshaped)
         elif poly_type == 'MultiCheb':
             poly1 = MultiCheb(coeff_reshaped)
    elif poly2_vars < max_vars:
        for j in range(max_vars-poly2_vars):
            coeff_reshaped = poly2.coeff[...,np.newaxis]
        if poly_type == 'MultiPower':
            poly2 = MultiPower(coeff_reshaped)
        elif poly_type == 'MultiCheb':
            poly2 = MultiCheb(coeff_reshaped)

    return poly1, poly2

def newton_polish(polys,root,niter=100,tol=1e-5):
    """
    Perform Newton's method on a system of N polynomials in M variables.
    
    Parameters
    ----------
    polys : list
        A list of polynomial objects of the same type (MultiPower or MultiCheb).
    root : ndarray
        An initial guess for Newton's method, intended to be a candidate root from root_finder.
    niter : int 
        A maximum number of iterations of Newton's method.
    tol : float
        Tolerance for convergence of Newton's method.
        
    Returns
    -------
    x1 : ndarray
        The terminal point of Newton's method, an estimation for a root of the system
    """
    poly_type = ''
    if (all(type(p) == MultiCheb for p in polys)):
        poly_type = 'MultiCheb'
    elif (all(type(p) == MultiPower for p in polys)):
        poly_type = 'MultiPower'
    else:
        raise ValueError('All polynomials must be the same type')
        
    def f(x):
        m = len(polys)
        f_x = np.empty(m)
        for i, poly in enumerate(polys):
            f_x[i] = poly.evaluate_at(x)
        return f_x
        
    def Df(x):
        m = len(polys)
        dim = max(poly.dim for poly in polys)
        jac = np.empty((m,dim))
        for i, poly in enumerate(polys):
            jac[i] = poly.grad(x)
        return jac
        
    i = 0
    x0 = root
    while True:
        if i == niter:
            break
        delta = np.linalg.solve(Df(x0),-f(x0))
        x1 = delta + x0
        if np.linalg.norm(x1-x0) < tol:
            break
        x0 = x1
        i+=1
    return x1<|MERGE_RESOLUTION|>--- conflicted
+++ resolved
@@ -1,12 +1,8 @@
 import numpy as np
 from groebner.polynomial import Polynomial, MultiCheb, MultiPower, is_power
 import itertools
-<<<<<<< HEAD
+import warnings
 from groebner.Macaulay import Macaulay, new_macaulay
-=======
-import warnings
-from groebner.Macaulay import Macaulay
->>>>>>> a8e32bc7
 from groebner.TelenVanBarel import TelenVanBarel
 from groebner.utils import Term, get_var_list, divides, TVBError, InstabilityWarning, match_size
 from groebner.gsolve import F4
@@ -19,12 +15,8 @@
 def roots(polys, method = 'Groebner'):
     '''
     Finds the roots of the given list of polynomials.
-<<<<<<< HEAD
-
-    Parameters
-=======
-    parameters
->>>>>>> a8e32bc7
+
+    Parameters
     ----------
     polys : list of polynomial objects
         Polynomials to find the common roots of.
@@ -94,14 +86,8 @@
     e = np.linalg.eig(m_f.T)
     eig = e[1]
     num_vectors = eig.shape[1]
-<<<<<<< HEAD
-
-    eig_vectors = [eig[:,i].tolist() for i in range(num_vectors)] # columns of eig
-
-=======
-        
+
     eig_vectors = [eig[:,i] for i in range(num_vectors)] # columns of eig
->>>>>>> a8e32bc7
     roots = []
     for v in eig_vectors:
         if v[var_dict[tuple(0 for i in range(dim))]] == 0:
@@ -133,7 +119,6 @@
     if we are using the f4 Groebner or Macaulay implementation. It returns
     everything that the roots function needs to proceed with the root finding
     calculations.
-<<<<<<< HEAD
     Parameters
     ----------
     polys : list of Polynomials
@@ -141,8 +126,6 @@
     poly_type : string
         The type of the Polynomials in polys. "MultiCheb" or "MultiPower".
 
-=======
->>>>>>> a8e32bc7
     Returns
     -------
         GB : list of polynomial objects
@@ -218,13 +201,8 @@
     var_dict : dictionary
         Maps each variable to its position in the vector space basis
     '''
-<<<<<<< HEAD
-    basisDict, VB = TelenVanBarel(polys)
-
-=======
     basisDict, VB, degree = TelenVanBarel(polys)
-        
->>>>>>> a8e32bc7
+
     VB = sortVB(VB)
 
     dim = max(f.dim for f in polys)
@@ -239,22 +217,11 @@
     VBset = set()
     for mon in VB:
         VBset.add(tuple(mon))
-<<<<<<< HEAD
-
-    mMatrix = np.zeros((len(VB), len(VB)))
-
-    # Build multiplication matrix m_f
-    remainder_shape = np.maximum.reduce([mon for mon in VB])
-    remainder_shape += np.ones_like(remainder_shape)
-    remainder = np.zeros(remainder_shape)
-
-=======
-        
+
     # Build multiplication matrix m_f
     mMatrix = np.zeros((len(VB), len(VB)))
     remainder = np.zeros([degree]*dim)
-    
->>>>>>> a8e32bc7
+
     for i in range(VB.shape[0]):
         f_coeff = f.mon_mult(VB[i], returnType = 'Matrix')
         for term in zip(*np.where(f_coeff != 0)):
@@ -275,7 +242,6 @@
     return mMatrix, var_dict
 
 def _finitelyManySolutions(GB, var_list):
-<<<<<<< HEAD
     '''Returns true if the number of solutions N satisfies 1 <= N < infinity
 
     Parameters
@@ -288,9 +254,6 @@
     bool
         True if the number of solutions is nonzero and finite. False otherwise.
     '''
-=======
-    '''Returns true if the number of solutions N satisfies 1 <= N < infinity'''
->>>>>>> a8e32bc7
 
     # Check for no solutions
     if len(GB) == 1 and all([i==1 for i in GB[0].coeff.shape]):
@@ -307,7 +270,6 @@
 def sorted_polys_coeff(polys):
     '''
     Sorts the polynomials by how much bigger the leading coefficient is than the rest of the coeff matrix.
-<<<<<<< HEAD
 
     Parameters
     ----------
@@ -318,8 +280,6 @@
     -------
     sorted_polys : list
         Sorted list of Polynomials.
-=======
->>>>>>> a8e32bc7
     '''
     lead_coeffs = list()
     for poly in polys:
@@ -377,14 +337,9 @@
     parameters
     ----------
     GB: list
-<<<<<<< HEAD
         Polynomials that make up a Groebner basis for the ideal.
 
     Returns
-=======
-        polynomial objects that make up a Groebner basis for the ideal
-    returns
->>>>>>> a8e32bc7
     -------
     basis : list
         tuples representing the monomials in the vector space basis
@@ -422,12 +377,8 @@
         The monomials that make up a basis for the vector space
     slices : A list of np.arrays
         Contains the inexes of the vector basis so those spots can be pulled out of he coeff matrix quickly.
-<<<<<<< HEAD
-
-    Returns
-=======
-    returns
->>>>>>> a8e32bc7
+
+    Returns
     -------
     coordinateVector : numpy array
         The coordinate vector of the given polynomial's coset in
@@ -498,7 +449,6 @@
     Generates a random polynomial that has the form
     c_1x_1 + c_2x_2 + ... + c_nx_n where n = dim and each c_i is a randomly
     chosen integer between 0 and 1000.
-<<<<<<< HEAD
 
     Parameters
     ----------
@@ -511,8 +461,6 @@
     -------
     Polynomial
         Randomly generated Polynomial.
-=======
->>>>>>> a8e32bc7
     '''
     _vars = get_var_list(dim)
 
@@ -528,7 +476,6 @@
         return MultiPower(random_poly_coeff), _vars
 
 def _get_poly_with_LT(LT, GB):
-<<<<<<< HEAD
     """Gets a polynomial from a Groebner basis with a given leading term
 
     Parameters
@@ -543,8 +490,6 @@
     poly : Polynomial
         Polynomial with leading term LT.
     """
-=======
->>>>>>> a8e32bc7
     for poly in GB:
         if poly.lead_term == LT:
             return poly
@@ -565,7 +510,6 @@
 
 def _match_poly_dim(poly1, poly2):
     # Do nothing if they are already the same dimension
-<<<<<<< HEAD
     """Reshape polynomials to have the same dimension
 
     Parameters
@@ -578,8 +522,6 @@
     poly1, poly2 : Polynomial
         Reshaped Polynomials
     """
-=======
->>>>>>> a8e32bc7
     if poly1.dim == poly2.dim:
         return poly1, poly2
 
@@ -615,18 +557,18 @@
 def newton_polish(polys,root,niter=100,tol=1e-5):
     """
     Perform Newton's method on a system of N polynomials in M variables.
-    
+
     Parameters
     ----------
     polys : list
         A list of polynomial objects of the same type (MultiPower or MultiCheb).
     root : ndarray
         An initial guess for Newton's method, intended to be a candidate root from root_finder.
-    niter : int 
+    niter : int
         A maximum number of iterations of Newton's method.
     tol : float
         Tolerance for convergence of Newton's method.
-        
+
     Returns
     -------
     x1 : ndarray
@@ -639,14 +581,14 @@
         poly_type = 'MultiPower'
     else:
         raise ValueError('All polynomials must be the same type')
-        
+
     def f(x):
         m = len(polys)
         f_x = np.empty(m)
         for i, poly in enumerate(polys):
             f_x[i] = poly.evaluate_at(x)
         return f_x
-        
+
     def Df(x):
         m = len(polys)
         dim = max(poly.dim for poly in polys)
@@ -654,7 +596,7 @@
         for i, poly in enumerate(polys):
             jac[i] = poly.grad(x)
         return jac
-        
+
     i = 0
     x0 = root
     while True:
